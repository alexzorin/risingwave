syntax = "proto3";

package meta;

import "backup_service.proto";
import "catalog.proto";
import "common.proto";
import "hummock.proto";
import "source.proto";
import "stream_plan.proto";
import "user.proto";

option java_package = "com.risingwave.proto";
option optimize_for = SPEED;

message GetTelemetryInfoRequest {}

message TelemetryInfoResponse {
  optional string tracking_id = 1;
}

service TelemetryInfoService {
  // Request telemetry info from meta node
  rpc GetTelemetryInfo(GetTelemetryInfoRequest) returns (TelemetryInfoResponse);
}

message HeartbeatRequest {
  message ExtraInfo {
    oneof info {
      uint64 hummock_gc_watermark = 1;
    }
  }
  uint32 node_id = 1;
  // Lightweight info piggybacked by heartbeat request.
  repeated ExtraInfo info = 2;
}

message HeartbeatResponse {
  common.Status status = 1;
}

service HeartbeatService {
  rpc Heartbeat(HeartbeatRequest) returns (HeartbeatResponse);
}

// Fragments of a Streaming Job
message TableFragments {
  // The state of the fragments of this table
  enum State {
    UNSPECIFIED = 0;
    // The streaming job is initial.
    INITIAL = 1;
    // The streaming job is creating.
    CREATING = 2;
    // The streaming job has been created.
    CREATED = 3;
  }
  // Runtime information of an actor
  message ActorStatus {
    // Current state of actor
    enum ActorState {
      UNSPECIFIED = 0;
      // Initial state after creation
      INACTIVE = 1;
      // Running normally
      RUNNING = 2;
    }
    // Current on which parallel unit
    common.ParallelUnit parallel_unit = 1;
    // Current state
    ActorState state = 2;
  }
  message Fragment {
    enum FragmentDistributionType {
      UNSPECIFIED = 0;
      SINGLE = 1;
      HASH = 2;
    }
    uint32 fragment_id = 1;
    // Bitwise-OR of FragmentTypeFlags
    uint32 fragment_type_mask = 2;
    FragmentDistributionType distribution_type = 3;
    repeated stream_plan.StreamActor actors = 4;
    // Vnode mapping (which should be set in upstream dispatcher) of the fragment.
    // This field is always set to `Some`. For singleton, the parallel unit for all vnodes will be the same.
    common.ParallelUnitMapping vnode_mapping = 5;
    repeated uint32 state_table_ids = 6;
    // Note that this can be derived backwards from the upstream actors of the Actor held by the Fragment,
    // but in some scenarios (e.g. Scaling) it will lead to a lot of duplicate code,
    // so we pre-generate and store it here, this member will only be initialized when creating the Fragment
    // and modified when creating the mv-on-mv
    repeated uint32 upstream_fragment_ids = 7;
  }
  uint32 table_id = 1;
  State state = 2;
  map<uint32, Fragment> fragments = 3;
  map<uint32, ActorStatus> actor_status = 4;
  map<uint32, source.ConnectorSplits> actor_splits = 5;

  stream_plan.StreamEnvironment env = 6;
}

/// Parallel unit mapping with fragment id, used for notification.
message FragmentParallelUnitMapping {
  uint32 fragment_id = 1;
  common.ParallelUnitMapping mapping = 2;
}

message FragmentParallelUnitMappings {
  repeated FragmentParallelUnitMapping mappings = 1;
}

// TODO: remove this when dashboard refactored.
message ActorLocation {
  common.WorkerNode node = 1;
  repeated stream_plan.StreamActor actors = 2;
}

message MigrationPlan {
  // map<parallel_unit_id, parallel_unit>, the plan indicates that the actors will be migrated from old parallel unit to the new one.
  map<uint32, common.ParallelUnit> parallel_unit_migration_plan = 1;
}

message FlushRequest {
  bool checkpoint = 1;
}

message FlushResponse {
  common.Status status = 1;
  hummock.HummockSnapshot snapshot = 2;
}

message CreatingJobInfo {
  uint32 database_id = 1;
  uint32 schema_id = 2;
  string name = 3;
}

message CancelCreatingJobsRequest {
  repeated CreatingJobInfo infos = 1;
}

message CancelCreatingJobsResponse {
  common.Status status = 1;
}

message ListTableFragmentsRequest {
  repeated uint32 table_ids = 1;
}

message ListTableFragmentsResponse {
  message ActorInfo {
    uint32 id = 1;
    stream_plan.StreamNode node = 2;
    repeated stream_plan.Dispatcher dispatcher = 3;
  }
  message FragmentInfo {
    uint32 id = 1;
    repeated ActorInfo actors = 4;
  }
  message TableFragmentInfo {
    repeated FragmentInfo fragments = 1;
    stream_plan.StreamEnvironment env = 2;
  }
  map<uint32, TableFragmentInfo> table_fragments = 1;
}

service StreamManagerService {
  rpc Flush(FlushRequest) returns (FlushResponse);
  rpc CancelCreatingJobs(CancelCreatingJobsRequest) returns (CancelCreatingJobsResponse);
  rpc ListTableFragments(ListTableFragmentsRequest) returns (ListTableFragmentsResponse);
}

// Below for cluster service.

message AddWorkerNodeRequest {
  message Property {
    uint64 worker_node_parallelism = 1;
    bool is_streaming = 2;
    bool is_serving = 3;
    bool is_unschedulable = 4;
  }
  common.WorkerType worker_type = 1;
  common.HostAddress host = 2;
  reserved 3;
  Property property = 4;
}

message AddWorkerNodeResponse {
  reserved 3;
  reserved "system_params";
  common.Status status = 1;
  common.WorkerNode node = 2;
}

message ActivateWorkerNodeRequest {
  common.HostAddress host = 1;
}

message ActivateWorkerNodeResponse {
  common.Status status = 1;
}

message DeleteWorkerNodeRequest {
  common.HostAddress host = 1;
}

message DeleteWorkerNodeResponse {
  common.Status status = 1;
}

// Mark CN as schedulable or as unschedulable
message UpdateWorkerNodeSchedulabilityRequest {
<<<<<<< HEAD
  uint32 worker_id = 1;
  bool set_is_schedulable = 2;
=======
  common.HostAddress host = 1;
  bool set_is_unschedulable = 2;
>>>>>>> 67804b03
}

message UpdateWorkerNodeSchedulabilityResponse {
  common.Status status = 1;
}

message ListAllNodesRequest {
  common.WorkerType worker_type = 1;
  // Whether to include nodes still starting
  bool include_starting_nodes = 2;
}

message ListAllNodesResponse {
  common.Status status = 1;
  repeated common.WorkerNode nodes = 2;
}

service ClusterService {
  rpc AddWorkerNode(AddWorkerNodeRequest) returns (AddWorkerNodeResponse);
  rpc ActivateWorkerNode(ActivateWorkerNodeRequest) returns (ActivateWorkerNodeResponse);
  rpc DeleteWorkerNode(DeleteWorkerNodeRequest) returns (DeleteWorkerNodeResponse);
  rpc UpdateWorkerNodeSchedulability(UpdateWorkerNodeSchedulabilityRequest) returns (UpdateWorkerNodeSchedulabilityResponse);
  rpc ListAllNodes(ListAllNodesRequest) returns (ListAllNodesResponse);
}

enum SubscribeType {
  UNSPECIFIED = 0;
  FRONTEND = 1;
  HUMMOCK = 2;
  COMPACTOR = 3;
  COMPUTE = 4;
}

// Below for notification service.
message SubscribeRequest {
  SubscribeType subscribe_type = 1;
  common.HostAddress host = 2;
  uint32 worker_id = 3;
}

message MetaSnapshot {
  message SnapshotVersion {
    uint64 catalog_version = 1;
    uint64 parallel_unit_mapping_version = 2;
    uint64 worker_node_version = 3;
  }
  repeated catalog.Database databases = 1;
  repeated catalog.Schema schemas = 2;
  repeated catalog.Source sources = 3;
  repeated catalog.Sink sinks = 4;
  repeated catalog.Table tables = 5;
  repeated catalog.Index indexes = 6;
  repeated catalog.View views = 7;
  repeated catalog.Function functions = 15;
  repeated catalog.Connection connections = 17;
  repeated user.UserInfo users = 8;
  // for streaming
  repeated FragmentParallelUnitMapping parallel_unit_mappings = 9;
  repeated common.WorkerNode nodes = 10;
  hummock.HummockSnapshot hummock_snapshot = 11;
  hummock.HummockVersion hummock_version = 12;
  backup_service.MetaBackupManifestId meta_backup_manifest_id = 14;
  hummock.WriteLimits hummock_write_limits = 16;
  // for serving
  repeated FragmentParallelUnitMapping serving_parallel_unit_mappings = 18;

  SnapshotVersion version = 13;
}

message Relation {
  oneof relation_info {
    catalog.Table table = 1;
    catalog.Source source = 2;
    catalog.Sink sink = 3;
    catalog.Index index = 4;
    catalog.View view = 5;
  }
}

message RelationGroup {
  repeated Relation relations = 1;
}

message SubscribeResponse {
  enum Operation {
    UNSPECIFIED = 0;
    ADD = 1;
    DELETE = 2;
    UPDATE = 3;
    SNAPSHOT = 4;
  }
  common.Status status = 1;
  Operation operation = 2;
  uint64 version = 3;
  oneof info {
    catalog.Database database = 4;
    catalog.Schema schema = 5;
    catalog.Function function = 6;
    user.UserInfo user = 11;
    // for streaming
    FragmentParallelUnitMapping parallel_unit_mapping = 12;
    common.WorkerNode node = 13;
    hummock.HummockSnapshot hummock_snapshot = 14;
    hummock.HummockVersionDeltas hummock_version_deltas = 15;
    MetaSnapshot snapshot = 16;
    backup_service.MetaBackupManifestId meta_backup_manifest_id = 17;
    SystemParams system_params = 19;
    hummock.WriteLimits hummock_write_limits = 20;
    RelationGroup relation_group = 21;
    catalog.Connection connection = 22;
    FragmentParallelUnitMappings serving_parallel_unit_mappings = 23;
  }
}

service NotificationService {
  rpc Subscribe(SubscribeRequest) returns (stream SubscribeResponse);
}

message PauseRequest {}

message PauseResponse {}

message ResumeRequest {}

message ResumeResponse {}

message GetClusterInfoRequest {}

message GetClusterInfoResponse {
  repeated common.WorkerNode worker_nodes = 1;
  repeated TableFragments table_fragments = 2;
  map<uint32, source.ConnectorSplits> actor_splits = 3;
  map<uint32, catalog.Source> source_infos = 4;
  uint64 revision = 5;
}

message RescheduleRequest {
  message Reschedule {
    repeated uint32 added_parallel_units = 1;
    repeated uint32 removed_parallel_units = 2;
  }
  // reschedule plan for each fragment
  map<uint32, Reschedule> reschedules = 1;
  uint64 revision = 2;
}

message RescheduleResponse {
  bool success = 1;
  uint64 revision = 2;
}

service ScaleService {
  // TODO(Kexiang): delete them when config change interface is finished
  rpc Pause(PauseRequest) returns (PauseResponse);
  rpc Resume(ResumeRequest) returns (ResumeResponse);
  rpc GetClusterInfo(GetClusterInfoRequest) returns (GetClusterInfoResponse);
  rpc Reschedule(RescheduleRequest) returns (RescheduleResponse);
}

message MembersRequest {}

message MetaMember {
  common.HostAddress address = 1;
  bool is_leader = 2;
}

message MembersResponse {
  repeated MetaMember members = 1;
}

service MetaMemberService {
  rpc Members(MembersRequest) returns (MembersResponse);
}

// The schema for persisted system parameters.
// Note on backward compatibility:
// - Do not remove deprecated fields. Mark them as deprecated both after the field definition and in `system_params/mod.rs` instead.
// - Do not rename existing fields, since each field is stored separately in the meta store with the field name as the key.
// - To modify (rename, change the type or semantic of) a field, introduce a new field suffixed by the version.
message SystemParams {
  optional uint32 barrier_interval_ms = 1;
  optional uint64 checkpoint_frequency = 2;
  optional uint32 sstable_size_mb = 3;
  optional uint32 block_size_kb = 4;
  optional double bloom_false_positive = 5;
  optional string state_store = 6;
  optional string data_directory = 7;
  optional string backup_storage_url = 8;
  optional string backup_storage_directory = 9;
  optional bool telemetry_enabled = 10;
}

message GetSystemParamsRequest {}

message GetSystemParamsResponse {
  SystemParams params = 1;
}

message SetSystemParamRequest {
  string param = 1;
  // None means set to default value.
  optional string value = 2;
}

message SetSystemParamResponse {}

service SystemParamsService {
  rpc GetSystemParams(GetSystemParamsRequest) returns (GetSystemParamsResponse);
  rpc SetSystemParam(SetSystemParamRequest) returns (SetSystemParamResponse);
}

message GetServingVnodeMappingsRequest {}

message GetServingVnodeMappingsResponse {
  repeated FragmentParallelUnitMapping mappings = 1;
  map<uint32, uint32> fragment_to_table = 2;
}

service ServingService {
  rpc GetServingVnodeMappings(GetServingVnodeMappingsRequest) returns (GetServingVnodeMappingsResponse);
}<|MERGE_RESOLUTION|>--- conflicted
+++ resolved
@@ -211,13 +211,8 @@
 
 // Mark CN as schedulable or as unschedulable
 message UpdateWorkerNodeSchedulabilityRequest {
-<<<<<<< HEAD
   uint32 worker_id = 1;
-  bool set_is_schedulable = 2;
-=======
-  common.HostAddress host = 1;
   bool set_is_unschedulable = 2;
->>>>>>> 67804b03
 }
 
 message UpdateWorkerNodeSchedulabilityResponse {
