// Copyright 2023 RisingWave Labs
//
// Licensed under the Apache License, Version 2.0 (the "License");
// you may not use this file except in compliance with the License.
// You may obtain a copy of the License at
//
//     http://www.apache.org/licenses/LICENSE-2.0
//
// Unless required by applicable law or agreed to in writing, software
// distributed under the License is distributed on an "AS IS" BASIS,
// WITHOUT WARRANTIES OR CONDITIONS OF ANY KIND, either express or implied.
// See the License for the specific language governing permissions and
// limitations under the License.

use std::collections::{HashMap, HashSet};
use std::fmt::Debug;
use std::future::Future;
use std::iter::repeat_with;
use std::sync::Arc;

use await_tree::InstrumentAwait;
use futures::Stream;
use futures_async_stream::try_stream;
use itertools::Itertools;
use risingwave_common::array::{Op, StreamChunk};
use risingwave_common::buffer::BitmapBuilder;
use risingwave_common::hash::{ActorMapping, ExpandedActorMapping, VirtualNode};
use risingwave_common::row::Row;
use risingwave_common::types::ScalarRefImpl;
use risingwave_common::util::iter_util::ZipEqFast;
use risingwave_pb::stream_plan::update_mutation::PbDispatcherUpdate;
use risingwave_pb::stream_plan::PbDispatcher;
use smallvec::{smallvec, SmallVec};
use tokio::time::Instant;
use tracing::{event, Instrument};

use super::exchange::output::{new_output, BoxedOutput};
use super::Watermark;
use crate::error::StreamResult;
use crate::executor::monitor::StreamingMetrics;
use crate::executor::{Barrier, BoxedExecutor, Message, Mutation, StreamConsumer};
use crate::task::{ActorId, DispatcherId, SharedContext};

/// [`DispatchExecutor`] consumes messages and send them into downstream actors. Usually,
/// data chunks will be dispatched with some specified policy, while control message
/// such as barriers will be distributed to all receivers.
pub struct DispatchExecutor {
    input: BoxedExecutor,
    inner: DispatchExecutorInner,
}

struct DispatchExecutorInner {
    dispatchers: Vec<DispatcherImpl>,
    actor_id: u32,
    actor_id_str: String,
    fragment_id_str: String,
    context: Arc<SharedContext>,
    metrics: Arc<StreamingMetrics>,
}

impl DispatchExecutorInner {
    fn single_inner_mut(&mut self) -> &mut DispatcherImpl {
        assert_eq!(
            self.dispatchers.len(),
            1,
            "only support mutation on one-dispatcher actors"
        );
        &mut self.dispatchers[0]
    }

    async fn dispatch(&mut self, msg: Message) -> StreamResult<()> {
        match msg {
            Message::Watermark(watermark) => {
                for dispatcher in &mut self.dispatchers {
                    let start_time = Instant::now();
                    dispatcher.dispatch_watermark(watermark.clone()).await?;
                    self.metrics
                        .actor_output_buffer_blocking_duration_ns
                        .with_label_values(&[
                            &self.actor_id_str,
                            &self.fragment_id_str,
                            dispatcher.dispatcher_id_str(),
                        ])
                        .inc_by(start_time.elapsed().as_nanos() as u64);
                }
            }
            Message::Chunk(chunk) => {
                self.metrics
                    .actor_out_record_cnt
                    .with_label_values(&[&self.actor_id_str, &self.fragment_id_str])
                    .inc_by(chunk.cardinality() as _);
                if self.dispatchers.len() == 1 {
                    // special clone optimization when there is only one downstream dispatcher
                    let start_time = Instant::now();
                    self.single_inner_mut().dispatch_data(chunk).await?;
                    self.metrics
                        .actor_output_buffer_blocking_duration_ns
                        .with_label_values(&[
                            &self.actor_id_str,
                            &self.fragment_id_str,
                            self.dispatchers[0].dispatcher_id_str(),
                        ])
                        .inc_by(start_time.elapsed().as_nanos() as u64);
                } else {
                    for dispatcher in &mut self.dispatchers {
                        let start_time = Instant::now();
                        dispatcher.dispatch_data(chunk.clone()).await?;
                        self.metrics
                            .actor_output_buffer_blocking_duration_ns
                            .with_label_values(&[
                                &self.actor_id_str,
                                &self.fragment_id_str,
                                dispatcher.dispatcher_id_str(),
                            ])
                            .inc_by(start_time.elapsed().as_nanos() as u64);
                    }
                }
            }
            Message::Barrier(barrier) => {
                let mutation = barrier.mutation.clone();
                self.pre_mutate_dispatchers(&mutation)?;
                for dispatcher in &mut self.dispatchers {
                    let start_time = Instant::now();
                    dispatcher.dispatch_barrier(barrier.clone()).await?;
                    self.metrics
                        .actor_output_buffer_blocking_duration_ns
                        .with_label_values(&[
                            &self.actor_id_str,
                            &self.fragment_id_str,
                            dispatcher.dispatcher_id_str(),
                        ])
                        .inc_by(start_time.elapsed().as_nanos() as u64);
                }
                self.post_mutate_dispatchers(&mutation)?;
            }
        };
        Ok(())
    }

    /// Add new dispatchers to the executor. Will check whether their ids are unique.
    fn add_dispatchers<'a>(
        &mut self,
        new_dispatchers: impl IntoIterator<Item = &'a PbDispatcher>,
    ) -> StreamResult<()> {
        let new_dispatchers: Vec<_> = new_dispatchers
            .into_iter()
            .map(|d| DispatcherImpl::new(&self.context, self.actor_id, d))
            .try_collect()?;

        self.dispatchers.extend(new_dispatchers);

        assert!(
            self.dispatchers
                .iter()
                .map(|d| d.dispatcher_id())
                .all_unique(),
            "dispatcher ids must be unique: {:?}",
            self.dispatchers
        );

        Ok(())
    }

    fn find_dispatcher(&mut self, dispatcher_id: DispatcherId) -> &mut DispatcherImpl {
        self.dispatchers
            .iter_mut()
            .find(|d| d.dispatcher_id() == dispatcher_id)
            .unwrap_or_else(|| panic!("dispatcher {}:{} not found", self.actor_id, dispatcher_id))
    }

    /// Update the dispatcher BEFORE we actually dispatch this barrier. We'll only add the new
    /// outputs.
    fn pre_update_dispatcher(&mut self, update: &PbDispatcherUpdate) -> StreamResult<()> {
        let outputs: Vec<_> = update
            .added_downstream_actor_id
            .iter()
            .map(|&id| new_output(&self.context, self.actor_id, id))
            .try_collect()?;

        let dispatcher = self.find_dispatcher(update.dispatcher_id);
        dispatcher.add_outputs(outputs);

        Ok(())
    }

    /// Update the dispatcher AFTER we dispatch this barrier. We'll remove some outputs and finally
    /// update the hash mapping.
    fn post_update_dispatcher(&mut self, update: &PbDispatcherUpdate) -> StreamResult<()> {
        let ids = update.removed_downstream_actor_id.iter().copied().collect();

        let dispatcher = self.find_dispatcher(update.dispatcher_id);
        dispatcher.remove_outputs(&ids);

        // The hash mapping is only used by the hash dispatcher.
        //
        // We specify a single upstream hash mapping for scaling the downstream fragment. However,
        // it's possible that there're multiple upstreams with different exchange types, for
        // example, the `Broadcast` inner side of the dynamic filter. There're too many combinations
        // to handle here, so we just ignore the `hash_mapping` field for any other exchange types.
        if let DispatcherImpl::Hash(dispatcher) = dispatcher {
            dispatcher.hash_mapping =
                ActorMapping::from_protobuf(update.get_hash_mapping()?).to_expanded();
        }

        Ok(())
    }

    /// For `Add` and `Update`, update the dispatchers before we dispatch the barrier.
    fn pre_mutate_dispatchers(&mut self, mutation: &Option<Arc<Mutation>>) -> StreamResult<()> {
        let Some(mutation) = mutation.as_deref() else {
            return Ok(());
        };

        match mutation {
            Mutation::Add { adds, .. } => {
                if let Some(new_dispatchers) = adds.get(&self.actor_id) {
                    self.add_dispatchers(new_dispatchers)?;
                }
            }
            Mutation::Update {
                dispatchers,
                actor_new_dispatchers: actor_dispatchers,
                ..
            } => {
                if let Some(new_dispatchers) = actor_dispatchers.get(&self.actor_id) {
                    self.add_dispatchers(new_dispatchers)?;
                }

                if let Some(updates) = dispatchers.get(&self.actor_id) {
                    for update in updates {
                        self.pre_update_dispatcher(update)?;
                    }
                }
            }
            _ => {}
        };

        Ok(())
    }

    /// For `Stop` and `Update`, update the dispatchers after we dispatch the barrier.
    fn post_mutate_dispatchers(&mut self, mutation: &Option<Arc<Mutation>>) -> StreamResult<()> {
        let Some(mutation) = mutation.as_deref() else {
            return Ok(());
        };

        match mutation {
            Mutation::Stop(stops) => {
                // Remove outputs only if this actor itself is not to be stopped.
                if !stops.contains(&self.actor_id) {
                    for dispatcher in &mut self.dispatchers {
                        dispatcher.remove_outputs(stops);
                    }
                }
            }
            Mutation::Update {
                dispatchers,
                dropped_actors,
                ..
            } => {
                if let Some(updates) = dispatchers.get(&self.actor_id) {
                    for update in updates {
                        self.post_update_dispatcher(update)?;
                    }
                }

                if !dropped_actors.contains(&self.actor_id) {
                    for dispatcher in &mut self.dispatchers {
                        dispatcher.remove_outputs(dropped_actors);
                    }
                }
            }

            _ => {}
        };

        // After stopping the downstream mview, the outputs of some dispatcher might be empty and we
        // should clean up them.
        self.dispatchers.retain(|d| !d.is_empty());

        Ok(())
    }
}

impl DispatchExecutor {
    pub fn new(
        input: BoxedExecutor,
        dispatchers: Vec<DispatcherImpl>,
        actor_id: u32,
        fragment_id: u32,
        context: Arc<SharedContext>,
        metrics: Arc<StreamingMetrics>,
    ) -> Self {
        Self {
            input,
            inner: DispatchExecutorInner {
                dispatchers,
                actor_id,
                actor_id_str: actor_id.to_string(),
                fragment_id_str: fragment_id.to_string(),
                context,
                metrics,
            },
        }
    }
}

impl StreamConsumer for DispatchExecutor {
    type BarrierStream = impl Stream<Item = StreamResult<Barrier>> + Send;

    fn execute(mut self: Box<Self>) -> Self::BarrierStream {
        #[try_stream]
        async move {
            let input = self.input.execute();

            #[for_await]
            for msg in input {
                let msg: Message = msg?;
                let (barrier, span) = match msg {
                    Message::Chunk(_) => (None, "dispatch_chunk"),
                    Message::Barrier(ref barrier) => (Some(barrier.clone()), "dispatch_barrier"),
                    Message::Watermark(_) => (None, "dispatch_watermark"),
                };

                let tracing_span = if let Some(_barrier) = &barrier {
                    tracing::info_span!("dispatch_barrier")
                } else {
                    tracing::Span::none()
                };

                self.inner
                    .dispatch(msg)
                    .instrument(tracing_span)
                    .instrument_await(span)
                    .await?;
                if let Some(barrier) = barrier {
                    yield barrier;
                }
            }
        }
    }
}

#[derive(Debug)]
pub enum DispatcherImpl {
    Hash(HashDataDispatcher),
    Broadcast(BroadcastDispatcher),
    Simple(SimpleDispatcher),
    RoundRobin(RoundRobinDataDispatcher),
}

impl DispatcherImpl {
    pub fn new(
        context: &SharedContext,
        actor_id: ActorId,
        dispatcher: &PbDispatcher,
    ) -> StreamResult<Self> {
        let outputs = dispatcher
            .downstream_actor_id
            .iter()
            .map(|&down_id| new_output(context, actor_id, down_id))
            .collect::<StreamResult<Vec<_>>>()?;

        let output_indices = dispatcher
            .output_indices
            .iter()
            .map(|&i| i as usize)
            .collect_vec();

        use risingwave_pb::stream_plan::DispatcherType::*;
        let dispatcher_impl = match dispatcher.get_type()? {
            Hash => {
                assert!(!outputs.is_empty());
                let dist_key_indices = dispatcher
                    .dist_key_indices
                    .iter()
                    .map(|i| *i as usize)
                    .collect();

                let hash_mapping =
                    ActorMapping::from_protobuf(dispatcher.get_hash_mapping()?).to_expanded();

                DispatcherImpl::Hash(HashDataDispatcher::new(
                    outputs,
                    dist_key_indices,
                    output_indices,
                    hash_mapping,
                    dispatcher.dispatcher_id,
                    dispatcher.downstream_table_name.clone(),
                ))
            }
            Broadcast => DispatcherImpl::Broadcast(BroadcastDispatcher::new(
                outputs,
                output_indices,
                dispatcher.dispatcher_id,
            )),
            Simple | NoShuffle => {
                let [output]: [_; 1] = outputs.try_into().unwrap();
                DispatcherImpl::Simple(SimpleDispatcher::new(
                    output,
                    output_indices,
                    dispatcher.dispatcher_id,
                ))
            }
            Unspecified => unreachable!(),
        };

        Ok(dispatcher_impl)
    }
}

macro_rules! impl_dispatcher {
    ($( { $variant_name:ident } ),*) => {
        impl DispatcherImpl {
            pub async fn dispatch_data(&mut self, chunk: StreamChunk) -> StreamResult<()> {
                match self {
                    $( Self::$variant_name(inner) => inner.dispatch_data(chunk).await, )*
                }
            }

            pub async fn dispatch_barrier(&mut self, barrier: Barrier) -> StreamResult<()> {
                match self {
                    $( Self::$variant_name(inner) => inner.dispatch_barrier(barrier).await, )*
                }
            }

            pub async fn dispatch_watermark(&mut self, watermark: Watermark) -> StreamResult<()> {
                match self {
                    $( Self::$variant_name(inner) => inner.dispatch_watermark(watermark).await, )*
                }
            }

            pub fn add_outputs(&mut self, outputs: impl IntoIterator<Item = BoxedOutput>) {
                match self {
                    $(Self::$variant_name(inner) => inner.add_outputs(outputs), )*
                }
            }

            pub fn remove_outputs(&mut self, actor_ids: &HashSet<ActorId>) {
                match self {
                    $(Self::$variant_name(inner) => inner.remove_outputs(actor_ids), )*
                }
            }

            pub fn dispatcher_id(&self) -> DispatcherId {
                match self {
                    $(Self::$variant_name(inner) => inner.dispatcher_id(), )*
                }
            }

            pub fn dispatcher_id_str(&self) -> &str {
                match self {
                    $(Self::$variant_name(inner) => inner.dispatcher_id_str(), )*
                }
            }

            pub fn is_empty(&self) -> bool {
                match self {
                    $(Self::$variant_name(inner) => inner.is_empty(), )*
                }
            }
        }
    }
}

macro_rules! for_all_dispatcher_variants {
    ($macro:ident) => {
        $macro! {
            { Hash },
            { Broadcast },
            { Simple },
            { RoundRobin }
        }
    };
}

for_all_dispatcher_variants! { impl_dispatcher }

pub trait DispatchFuture<'a> = Future<Output = StreamResult<()>> + Send;

pub trait Dispatcher: Debug + 'static {
    /// Dispatch a data chunk to downstream actors.
    fn dispatch_data(&mut self, chunk: StreamChunk) -> impl DispatchFuture<'_>;
    /// Dispatch a barrier to downstream actors, generally by broadcasting it.
    fn dispatch_barrier(&mut self, barrier: Barrier) -> impl DispatchFuture<'_>;
    /// Dispatch a watermark to downstream actors, generally by broadcasting it.
    fn dispatch_watermark(&mut self, watermark: Watermark) -> impl DispatchFuture<'_>;

    /// Add new outputs to the dispatcher.
    fn add_outputs(&mut self, outputs: impl IntoIterator<Item = BoxedOutput>);
    /// Remove outputs to `actor_ids` from the dispatcher.
    fn remove_outputs(&mut self, actor_ids: &HashSet<ActorId>);

    /// The ID of the dispatcher. A [`DispatchExecutor`] may have multiple dispatchers with
    /// different IDs.
    ///
    /// Note that the dispatcher id is always equal to the downstream fragment id.
    /// See also `proto/stream_plan.proto`.
    fn dispatcher_id(&self) -> DispatcherId;

    /// Dispatcher id in string. See [`Dispatcher::dispatcher_id`].
    fn dispatcher_id_str(&self) -> &str;

    /// Whether the dispatcher has no outputs. If so, it'll be cleaned up from the
    /// [`DispatchExecutor`].
    fn is_empty(&self) -> bool;
}

#[derive(Debug)]
pub struct RoundRobinDataDispatcher {
    outputs: Vec<BoxedOutput>,
    output_indices: Vec<usize>,
    cur: usize,
    dispatcher_id: DispatcherId,
    dispatcher_id_str: String,
}

impl RoundRobinDataDispatcher {
    pub fn new(
        outputs: Vec<BoxedOutput>,
        output_indices: Vec<usize>,
        dispatcher_id: DispatcherId,
    ) -> Self {
        Self {
            outputs,
            output_indices,
            cur: 0,
            dispatcher_id,
            dispatcher_id_str: dispatcher_id.to_string(),
        }
    }
}

impl Dispatcher for RoundRobinDataDispatcher {
    async fn dispatch_data(&mut self, chunk: StreamChunk) -> StreamResult<()> {
        let chunk = chunk.project(&self.output_indices);
        self.outputs[self.cur].send(Message::Chunk(chunk)).await?;
        self.cur += 1;
        self.cur %= self.outputs.len();
        Ok(())
    }

    async fn dispatch_barrier(&mut self, barrier: Barrier) -> StreamResult<()> {
        // always broadcast barrier
        for output in &mut self.outputs {
            output.send(Message::Barrier(barrier.clone())).await?;
        }
        Ok(())
    }

    async fn dispatch_watermark(&mut self, watermark: Watermark) -> StreamResult<()> {
        if let Some(watermark) = watermark.transform_with_indices(&self.output_indices) {
            // always broadcast watermark
            for output in &mut self.outputs {
                output.send(Message::Watermark(watermark.clone())).await?;
            }
        }
        Ok(())
    }

    fn add_outputs(&mut self, outputs: impl IntoIterator<Item = BoxedOutput>) {
        self.outputs.extend(outputs);
    }

    fn remove_outputs(&mut self, actor_ids: &HashSet<ActorId>) {
        self.outputs
            .extract_if(|output| actor_ids.contains(&output.actor_id()))
            .count();
        self.cur = self.cur.min(self.outputs.len() - 1);
    }

    fn dispatcher_id(&self) -> DispatcherId {
        self.dispatcher_id
    }

    fn dispatcher_id_str(&self) -> &str {
        &self.dispatcher_id_str
    }

    fn is_empty(&self) -> bool {
        self.outputs.is_empty()
    }
}

pub struct HashDataDispatcher {
    outputs: Vec<BoxedOutput>,
    keys: Vec<usize>,
    output_indices: Vec<usize>,
    /// Mapping from virtual node to actor id, used for hash data dispatcher to dispatch tasks to
    /// different downstream actors.
    hash_mapping: ExpandedActorMapping,
    dispatcher_id: DispatcherId,
<<<<<<< HEAD
    downstream_table_name: Option<String>,
=======
    dispatcher_id_str: String,
>>>>>>> f26ac7a0
}

impl Debug for HashDataDispatcher {
    fn fmt(&self, f: &mut std::fmt::Formatter<'_>) -> std::fmt::Result {
        f.debug_struct("HashDataDispatcher")
            .field("outputs", &self.outputs)
            .field("keys", &self.keys)
            .field("dispatcher_id", &self.dispatcher_id)
            .finish_non_exhaustive()
    }
}

impl HashDataDispatcher {
    pub fn new(
        outputs: Vec<BoxedOutput>,
        keys: Vec<usize>,
        output_indices: Vec<usize>,
        hash_mapping: ExpandedActorMapping,
        dispatcher_id: DispatcherId,
        downstream_table_name: Option<String>,
    ) -> Self {
        Self {
            outputs,
            keys,
            output_indices,
            hash_mapping,
            dispatcher_id,
<<<<<<< HEAD
            downstream_table_name,
=======
            dispatcher_id_str: dispatcher_id.to_string(),
>>>>>>> f26ac7a0
        }
    }
}

impl Dispatcher for HashDataDispatcher {
    fn add_outputs(&mut self, outputs: impl IntoIterator<Item = BoxedOutput>) {
        self.outputs.extend(outputs);
    }

    async fn dispatch_barrier(&mut self, barrier: Barrier) -> StreamResult<()> {
        // always broadcast barrier
        for output in &mut self.outputs {
            output.send(Message::Barrier(barrier.clone())).await?;
        }
        Ok(())
    }

    async fn dispatch_watermark(&mut self, watermark: Watermark) -> StreamResult<()> {
        if let Some(watermark) = watermark.transform_with_indices(&self.output_indices) {
            // always broadcast watermark
            for output in &mut self.outputs {
                output.send(Message::Watermark(watermark.clone())).await?;
            }
        }
        Ok(())
    }

    async fn dispatch_data(&mut self, chunk: StreamChunk) -> StreamResult<()> {
        // A chunk can be shuffled into multiple output chunks that to be sent to downstreams.
        // In these output chunks, the only difference are visibility map, which is calculated
        // by the hash value of each line in the input chunk.
        let num_outputs = self.outputs.len();

        // get hash value of every line by its key
        let vnodes = VirtualNode::compute_chunk(chunk.data_chunk(), &self.keys);

        tracing::trace!(target: "events::stream::dispatch::hash", "\n{}\n keys {:?} => {:?}", chunk.to_pretty(), self.keys, vnodes);

        let mut vis_maps = repeat_with(|| BitmapBuilder::with_capacity(chunk.capacity()))
            .take(num_outputs)
            .collect_vec();
        let mut last_vnode_when_update_delete = None;
        let mut new_ops: Vec<Op> = Vec::with_capacity(chunk.capacity());

        // Apply output indices after calculating the vnode.
        let chunk = chunk.project(&self.output_indices);

        for (((vnode, &op), visible), row) in vnodes
            .iter()
            .copied()
            .zip_eq_fast(chunk.ops())
<<<<<<< HEAD
            .zip_eq_fast(chunk.vis().iter())
            .zip_eq_fast(chunk.data_chunk().rows_with_holes())
=======
            .zip_eq_fast(chunk.visibility().iter())
>>>>>>> f26ac7a0
        {
            // Build visibility map for every output chunk.
            for (output, vis_map) in self.outputs.iter().zip_eq_fast(vis_maps.iter_mut()) {
                // TODO: dispatch based on downstream table name
                let should_emit = if let Some(row) = row && let Some(full_table_name) = self.downstream_table_name.as_ref() {
                    let table_name_datum = row.datum_at(self.keys[0]).unwrap();
                    tracing::trace!(target: "events::stream::dispatch::hash::cdc", "keys: {:?}, table: {}", self.keys, full_table_name);
                    table_name_datum == ScalarRefImpl::Utf8(full_table_name)
                } else {
                    true
                };
                vis_map.append(
                    visible
                        && self.hash_mapping[vnode.to_index()] == output.actor_id()
                        && should_emit,
                );
            }

            if !visible {
                new_ops.push(op);
                continue;
            }

            // The 'update' message, noted by an `UpdateDelete` and a successive `UpdateInsert`,
            // need to be rewritten to common `Delete` and `Insert` if they were dispatched to
            // different actors.
            if op == Op::UpdateDelete {
                last_vnode_when_update_delete = Some(vnode);
            } else if op == Op::UpdateInsert {
                if vnode != last_vnode_when_update_delete.unwrap() {
                    new_ops.push(Op::Delete);
                    new_ops.push(Op::Insert);
                } else {
                    new_ops.push(Op::UpdateDelete);
                    new_ops.push(Op::UpdateInsert);
                }
            } else {
                new_ops.push(op);
            }
        }

        let ops = new_ops;

        // individually output StreamChunk integrated with vis_map
        for (vis_map, output) in vis_maps.into_iter().zip_eq_fast(self.outputs.iter_mut()) {
            let vis_map = vis_map.finish();
            // columns is not changed in this function
            let new_stream_chunk =
                StreamChunk::with_visibility(ops.clone(), chunk.columns().into(), vis_map);
            if new_stream_chunk.cardinality() > 0 {
                event!(
                    tracing::Level::TRACE,
                    msg = "chunk",
                    downstream = output.actor_id(),
                    "send = \n{:#?}",
                    new_stream_chunk
                );
                output.send(Message::Chunk(new_stream_chunk)).await?;
            }
        }
        Ok(())
    }

    fn remove_outputs(&mut self, actor_ids: &HashSet<ActorId>) {
        self.outputs
            .extract_if(|output| actor_ids.contains(&output.actor_id()))
            .count();
    }

    fn dispatcher_id(&self) -> DispatcherId {
        self.dispatcher_id
    }

    fn dispatcher_id_str(&self) -> &str {
        &self.dispatcher_id_str
    }

    fn is_empty(&self) -> bool {
        self.outputs.is_empty()
    }
}

/// `BroadcastDispatcher` dispatches message to all outputs.
#[derive(Debug)]
pub struct BroadcastDispatcher {
    outputs: HashMap<ActorId, BoxedOutput>,
    output_indices: Vec<usize>,
    dispatcher_id: DispatcherId,
    dispatcher_id_str: String,
}

impl BroadcastDispatcher {
    pub fn new(
        outputs: impl IntoIterator<Item = BoxedOutput>,
        output_indices: Vec<usize>,
        dispatcher_id: DispatcherId,
    ) -> Self {
        Self {
            outputs: Self::into_pairs(outputs).collect(),
            output_indices,
            dispatcher_id,
            dispatcher_id_str: dispatcher_id.to_string(),
        }
    }

    fn into_pairs(
        outputs: impl IntoIterator<Item = BoxedOutput>,
    ) -> impl Iterator<Item = (ActorId, BoxedOutput)> {
        outputs
            .into_iter()
            .map(|output| (output.actor_id(), output))
    }
}

impl Dispatcher for BroadcastDispatcher {
    async fn dispatch_data(&mut self, chunk: StreamChunk) -> StreamResult<()> {
        let chunk = chunk.project(&self.output_indices);
        for output in self.outputs.values_mut() {
            output.send(Message::Chunk(chunk.clone())).await?;
        }
        Ok(())
    }

    async fn dispatch_barrier(&mut self, barrier: Barrier) -> StreamResult<()> {
        for output in self.outputs.values_mut() {
            output.send(Message::Barrier(barrier.clone())).await?;
        }
        Ok(())
    }

    async fn dispatch_watermark(&mut self, watermark: Watermark) -> StreamResult<()> {
        if let Some(watermark) = watermark.transform_with_indices(&self.output_indices) {
            // always broadcast watermark
            for output in self.outputs.values_mut() {
                output.send(Message::Watermark(watermark.clone())).await?;
            }
        }
        Ok(())
    }

    fn add_outputs(&mut self, outputs: impl IntoIterator<Item = BoxedOutput>) {
        self.outputs.extend(Self::into_pairs(outputs));
    }

    fn remove_outputs(&mut self, actor_ids: &HashSet<ActorId>) {
        self.outputs
            .extract_if(|actor_id, _| actor_ids.contains(actor_id))
            .count();
    }

    fn dispatcher_id(&self) -> DispatcherId {
        self.dispatcher_id
    }

    fn dispatcher_id_str(&self) -> &str {
        &self.dispatcher_id_str
    }

    fn is_empty(&self) -> bool {
        self.outputs.is_empty()
    }
}

/// `SimpleDispatcher` dispatches message to a single output.
#[derive(Debug)]
pub struct SimpleDispatcher {
    /// In most cases, there is exactly one output. However, in some cases of configuration change,
    /// the field needs to be temporarily set to 0 or 2 outputs.
    ///
    /// - When dropping a materialized view, the output will be removed and this field becomes
    ///   empty. The [`DispatchExecutor`] will immediately clean-up this empty dispatcher before
    ///   finishing processing the current mutation.
    /// - When migrating a singleton fragment, the new output will be temporarily added in `pre`
    ///   stage and this field becomes multiple, which is for broadcasting this configuration
    ///   change barrier to both old and new downstream actors. In `post` stage, the old output
    ///   will be removed and this field becomes single again.
    ///
    /// Therefore, when dispatching data, we assert that there's exactly one output by
    /// `Self::output`.
    output: SmallVec<[BoxedOutput; 2]>,
    output_indices: Vec<usize>,
    dispatcher_id: DispatcherId,
    dispatcher_id_str: String,
}

impl SimpleDispatcher {
    pub fn new(
        output: BoxedOutput,
        output_indices: Vec<usize>,
        dispatcher_id: DispatcherId,
    ) -> Self {
        Self {
            output: smallvec![output],
            output_indices,
            dispatcher_id,
            dispatcher_id_str: dispatcher_id.to_string(),
        }
    }
}

impl Dispatcher for SimpleDispatcher {
    fn add_outputs(&mut self, outputs: impl IntoIterator<Item = BoxedOutput>) {
        self.output.extend(outputs);
        assert!(self.output.len() <= 2);
    }

    async fn dispatch_barrier(&mut self, barrier: Barrier) -> StreamResult<()> {
        // Only barrier is allowed to be dispatched to multiple outputs during migration.
        for output in &mut self.output {
            output.send(Message::Barrier(barrier.clone())).await?;
        }
        Ok(())
    }

    async fn dispatch_data(&mut self, chunk: StreamChunk) -> StreamResult<()> {
        let output = self
            .output
            .iter_mut()
            .exactly_one()
            .expect("expect exactly one output");

        let chunk = chunk.project(&self.output_indices);
        output.send(Message::Chunk(chunk)).await
    }

    async fn dispatch_watermark(&mut self, watermark: Watermark) -> StreamResult<()> {
        let output = self
            .output
            .iter_mut()
            .exactly_one()
            .expect("expect exactly one output");

        if let Some(watermark) = watermark.transform_with_indices(&self.output_indices) {
            output.send(Message::Watermark(watermark)).await?;
        }
        Ok(())
    }

    fn remove_outputs(&mut self, actor_ids: &HashSet<ActorId>) {
        self.output
            .retain(|output| !actor_ids.contains(&output.actor_id()));
    }

    fn dispatcher_id(&self) -> DispatcherId {
        self.dispatcher_id
    }

    fn dispatcher_id_str(&self) -> &str {
        &self.dispatcher_id_str
    }

    fn is_empty(&self) -> bool {
        self.output.is_empty()
    }
}

#[cfg(test)]
mod tests {
    use std::hash::{BuildHasher, Hasher};
    use std::sync::{Arc, Mutex};

    use async_trait::async_trait;
    use futures::{pin_mut, StreamExt};
    use itertools::Itertools;
    use risingwave_common::array::stream_chunk::StreamChunkTestExt;
    use risingwave_common::array::{Array, ArrayBuilder, I32ArrayBuilder, Op};
    use risingwave_common::catalog::Schema;
    use risingwave_common::hash::VirtualNode;
    use risingwave_common::util::hash_util::Crc32FastBuilder;
    use risingwave_common::util::iter_util::ZipEqFast;
    use risingwave_pb::stream_plan::DispatcherType;

    use super::*;
    use crate::executor::exchange::output::Output;
    use crate::executor::exchange::permit::channel_for_test;
    use crate::executor::receiver::ReceiverExecutor;
    use crate::task::test_utils::helper_make_local_actor;

    #[derive(Debug)]
    pub struct MockOutput {
        actor_id: ActorId,
        data: Arc<Mutex<Vec<Message>>>,
    }

    impl MockOutput {
        pub fn new(actor_id: ActorId, data: Arc<Mutex<Vec<Message>>>) -> Self {
            Self { actor_id, data }
        }
    }

    #[async_trait]
    impl Output for MockOutput {
        async fn send(&mut self, message: Message) -> StreamResult<()> {
            self.data.lock().unwrap().push(message);
            Ok(())
        }

        fn actor_id(&self) -> ActorId {
            self.actor_id
        }
    }

    // TODO: this test contains update being shuffled to different partitions, which is not
    // supported for now.
    #[tokio::test]
    async fn test_hash_dispatcher_complex() {
        test_hash_dispatcher_complex_inner().await
    }

    async fn test_hash_dispatcher_complex_inner() {
        // This test only works when VirtualNode::COUNT is 256.
        static_assertions::const_assert_eq!(VirtualNode::COUNT, 256);

        let num_outputs = 2; // actor id ranges from 1 to 2
        let key_indices = &[0, 2];
        let output_data_vecs = (0..num_outputs)
            .map(|_| Arc::new(Mutex::new(Vec::new())))
            .collect::<Vec<_>>();
        let outputs = output_data_vecs
            .iter()
            .enumerate()
            .map(|(actor_id, data)| {
                Box::new(MockOutput::new(1 + actor_id as u32, data.clone())) as BoxedOutput
            })
            .collect::<Vec<_>>();
        let mut hash_mapping = (1..num_outputs + 1)
            .flat_map(|id| vec![id as ActorId; VirtualNode::COUNT / num_outputs])
            .collect_vec();
        hash_mapping.resize(VirtualNode::COUNT, num_outputs as u32);
        let mut hash_dispatcher = HashDataDispatcher::new(
            outputs,
            key_indices.to_vec(),
            vec![0, 1, 2],
            hash_mapping,
            0,
            None,
        );

        let chunk = StreamChunk::from_pretty(
            "  I I I
            +  4 6 8
            +  5 7 9
            +  0 0 0
            -  1 1 1 D
            U- 2 0 2
            U+ 2 0 2
            U- 3 3 2
            U+ 3 3 4",
        );
        hash_dispatcher.dispatch_data(chunk).await.unwrap();

        assert_eq!(
            *output_data_vecs[0].lock().unwrap()[0].as_chunk().unwrap(),
            StreamChunk::from_pretty(
                "  I I I
                +  4 6 8
                +  5 7 9
                +  0 0 0
                -  1 1 1 D
                U- 2 0 2
                U+ 2 0 2
                -  3 3 2 D  // Should rewrite UpdateDelete to Delete
                +  3 3 4    // Should rewrite UpdateInsert to Insert",
            )
        );
        assert_eq!(
            *output_data_vecs[1].lock().unwrap()[0].as_chunk().unwrap(),
            StreamChunk::from_pretty(
                "  I I I
                +  4 6 8 D
                +  5 7 9 D
                +  0 0 0 D
                -  1 1 1 D  // Should keep original invisible mark
                U- 2 0 2 D  // Should keep UpdateDelete
                U+ 2 0 2 D  // Should keep UpdateInsert
                -  3 3 2    // Should rewrite UpdateDelete to Delete
                +  3 3 4 D  // Should rewrite UpdateInsert to Insert",
            )
        );
    }

    #[tokio::test]
    async fn test_configuration_change() {
        let _schema = Schema { fields: vec![] };
        let (tx, rx) = channel_for_test();
        let actor_id = 233;
        let fragment_id = 666;
        let input = Box::new(ReceiverExecutor::for_test(rx));
        let ctx = Arc::new(SharedContext::for_test());
        let metrics = Arc::new(StreamingMetrics::unused());

        let (untouched, old, new) = (234, 235, 238); // broadcast downstream actors
        let (old_simple, new_simple) = (114, 514); // simple downstream actors

        // 1. Register info in context.
        {
            let mut actor_infos = ctx.actor_infos.write();

            for local_actor_id in [actor_id, untouched, old, new, old_simple, new_simple] {
                actor_infos.insert(local_actor_id, helper_make_local_actor(local_actor_id));
            }
        }
        // actor_id -> untouched, old, new, old_simple, new_simple

        let broadcast_dispatcher_id = 666;
        let broadcast_dispatcher = DispatcherImpl::new(
            &ctx,
            actor_id,
            &PbDispatcher {
                r#type: DispatcherType::Broadcast as _,
                dispatcher_id: broadcast_dispatcher_id,
                downstream_actor_id: vec![untouched, old],
                ..Default::default()
            },
        )
        .unwrap();

        let simple_dispatcher_id = 888;
        let simple_dispatcher = DispatcherImpl::new(
            &ctx,
            actor_id,
            &PbDispatcher {
                r#type: DispatcherType::Simple as _,
                dispatcher_id: simple_dispatcher_id,
                downstream_actor_id: vec![old_simple],
                ..Default::default()
            },
        )
        .unwrap();

        let executor = Box::new(DispatchExecutor::new(
            input,
            vec![broadcast_dispatcher, simple_dispatcher],
            actor_id,
            fragment_id,
            ctx.clone(),
            metrics,
        ))
        .execute();
        pin_mut!(executor);

        // 2. Take downstream receivers.
        let mut rxs = [untouched, old, new, old_simple, new_simple]
            .into_iter()
            .map(|id| (id, ctx.take_receiver(&(actor_id, id)).unwrap()))
            .collect::<HashMap<_, _>>();
        macro_rules! try_recv {
            ($down_id:expr) => {
                rxs.get_mut(&$down_id).unwrap().try_recv()
            };
        }

        // 3. Send a chunk.
        tx.send(Message::Chunk(StreamChunk::default()))
            .await
            .unwrap();

        // 4. Send a configuration change barrier for broadcast dispatcher.
        let dispatcher_updates = maplit::hashmap! {
            actor_id => vec![PbDispatcherUpdate {
                actor_id,
                dispatcher_id: broadcast_dispatcher_id,
                added_downstream_actor_id: vec![new],
                removed_downstream_actor_id: vec![old],
                hash_mapping: Default::default(),
            }]
        };
        let b1 = Barrier::new_test_barrier(1).with_mutation(Mutation::Update {
            dispatchers: dispatcher_updates,
            merges: Default::default(),
            vnode_bitmaps: Default::default(),
            dropped_actors: Default::default(),
            actor_splits: Default::default(),
            actor_new_dispatchers: Default::default(),
        });
        tx.send(Message::Barrier(b1)).await.unwrap();
        executor.next().await.unwrap().unwrap();

        // 5. Check downstream.
        try_recv!(untouched).unwrap().as_chunk().unwrap();
        try_recv!(untouched).unwrap().as_barrier().unwrap();

        try_recv!(old).unwrap().as_chunk().unwrap();
        try_recv!(old).unwrap().as_barrier().unwrap(); // It should still receive the barrier even if it's to be removed.

        try_recv!(new).unwrap().as_barrier().unwrap(); // Since it's just added, it won't receive the chunk.

        try_recv!(old_simple).unwrap().as_chunk().unwrap();
        try_recv!(old_simple).unwrap().as_barrier().unwrap(); // Untouched.

        // 6. Send another barrier.
        tx.send(Message::Barrier(Barrier::new_test_barrier(2)))
            .await
            .unwrap();
        executor.next().await.unwrap().unwrap();

        // 7. Check downstream.
        try_recv!(untouched).unwrap().as_barrier().unwrap();
        try_recv!(old).unwrap_err(); // Since it's stopped, we can't receive the new messages.
        try_recv!(new).unwrap().as_barrier().unwrap();

        try_recv!(old_simple).unwrap().as_barrier().unwrap(); // Untouched.
        try_recv!(new_simple).unwrap_err(); // Untouched.

        // 8. Send another chunk.
        tx.send(Message::Chunk(StreamChunk::default()))
            .await
            .unwrap();

        // 9. Send a configuration change barrier for simple dispatcher.
        let dispatcher_updates = maplit::hashmap! {
            actor_id => vec![PbDispatcherUpdate {
                actor_id,
                dispatcher_id: simple_dispatcher_id,
                added_downstream_actor_id: vec![new_simple],
                removed_downstream_actor_id: vec![old_simple],
                hash_mapping: Default::default(),
            }]
        };
        let b3 = Barrier::new_test_barrier(3).with_mutation(Mutation::Update {
            dispatchers: dispatcher_updates,
            merges: Default::default(),
            vnode_bitmaps: Default::default(),
            dropped_actors: Default::default(),
            actor_splits: Default::default(),
            actor_new_dispatchers: Default::default(),
        });
        tx.send(Message::Barrier(b3)).await.unwrap();
        executor.next().await.unwrap().unwrap();

        // 10. Check downstream.
        try_recv!(old_simple).unwrap().as_chunk().unwrap();
        try_recv!(old_simple).unwrap().as_barrier().unwrap(); // It should still receive the barrier even if it's to be removed.

        try_recv!(new_simple).unwrap().as_barrier().unwrap(); // Since it's just added, it won't receive the chunk.

        // 11. Send another barrier.
        tx.send(Message::Barrier(Barrier::new_test_barrier(4)))
            .await
            .unwrap();
        executor.next().await.unwrap().unwrap();

        // 12. Check downstream.
        try_recv!(old_simple).unwrap_err(); // Since it's stopped, we can't receive the new messages.
        try_recv!(new_simple).unwrap().as_barrier().unwrap();
    }

    #[tokio::test]
    async fn test_hash_dispatcher() {
        let num_outputs = 5; // actor id ranges from 1 to 5
        let cardinality = 10;
        let dimension = 4;
        let key_indices = &[0, 2];
        let output_data_vecs = (0..num_outputs)
            .map(|_| Arc::new(Mutex::new(Vec::new())))
            .collect::<Vec<_>>();
        let outputs = output_data_vecs
            .iter()
            .enumerate()
            .map(|(actor_id, data)| {
                Box::new(MockOutput::new(1 + actor_id as u32, data.clone())) as BoxedOutput
            })
            .collect::<Vec<_>>();
        let mut hash_mapping = (1..num_outputs + 1)
            .flat_map(|id| vec![id as ActorId; VirtualNode::COUNT / num_outputs])
            .collect_vec();
        hash_mapping.resize(VirtualNode::COUNT, num_outputs as u32);
        let mut hash_dispatcher = HashDataDispatcher::new(
            outputs,
            key_indices.to_vec(),
            (0..dimension).collect(),
            hash_mapping.clone(),
            0,
            None,
        );

        let mut ops = Vec::new();
        for idx in 0..cardinality {
            if idx % 2 == 0 {
                ops.push(Op::Insert);
            } else {
                ops.push(Op::Delete);
            }
        }

        let mut start = 19260817i32..;
        let mut builders = (0..dimension)
            .map(|_| I32ArrayBuilder::new(cardinality))
            .collect_vec();
        let mut output_cols = vec![vec![vec![]; dimension]; num_outputs];
        let mut output_ops = vec![vec![]; num_outputs];
        for op in &ops {
            let hash_builder = Crc32FastBuilder;
            let mut hasher = hash_builder.build_hasher();
            let one_row = (0..dimension).map(|_| start.next().unwrap()).collect_vec();
            for key_idx in key_indices {
                let val = one_row[*key_idx];
                let bytes = val.to_le_bytes();
                hasher.update(&bytes);
            }
            let output_idx =
                hash_mapping[hasher.finish() as usize % VirtualNode::COUNT] as usize - 1;
            for (builder, val) in builders.iter_mut().zip_eq_fast(one_row.iter()) {
                builder.append(Some(*val));
            }
            output_cols[output_idx]
                .iter_mut()
                .zip_eq_fast(one_row.iter())
                .for_each(|(each_column, val)| each_column.push(*val));
            output_ops[output_idx].push(op);
        }

        let columns = builders
            .into_iter()
            .map(|builder| {
                let array = builder.finish();
                array.into_ref()
            })
            .collect();

        let chunk = StreamChunk::new(ops, columns);
        hash_dispatcher.dispatch_data(chunk).await.unwrap();

        for (output_idx, output) in output_data_vecs.into_iter().enumerate() {
            let guard = output.lock().unwrap();
            // It is possible that there is no chunks, as a key doesn't belong to any hash bucket.
            assert!(guard.len() <= 1);
            if guard.is_empty() {
                assert!(output_cols[output_idx].iter().all(|x| { x.is_empty() }));
            } else {
                let message = guard.get(0).unwrap();
                let real_chunk = match message {
                    Message::Chunk(chunk) => chunk,
                    _ => panic!(),
                };
                real_chunk
                    .columns()
                    .iter()
                    .zip_eq_fast(output_cols[output_idx].iter())
                    .for_each(|(real_col, expect_col)| {
                        let real_vals = real_chunk
                            .visibility()
                            .iter_ones()
                            .map(|row_idx| real_col.as_int32().value_at(row_idx).unwrap())
                            .collect::<Vec<_>>();
                        assert_eq!(real_vals.len(), expect_col.len());
                        assert_eq!(real_vals, *expect_col);
                    });
            }
        }
    }
}<|MERGE_RESOLUTION|>--- conflicted
+++ resolved
@@ -590,11 +590,8 @@
     /// different downstream actors.
     hash_mapping: ExpandedActorMapping,
     dispatcher_id: DispatcherId,
-<<<<<<< HEAD
+    dispatcher_id_str: String,
     downstream_table_name: Option<String>,
-=======
-    dispatcher_id_str: String,
->>>>>>> f26ac7a0
 }
 
 impl Debug for HashDataDispatcher {
@@ -622,11 +619,8 @@
             output_indices,
             hash_mapping,
             dispatcher_id,
-<<<<<<< HEAD
+            dispatcher_id_str: dispatcher_id.to_string(),
             downstream_table_name,
-=======
-            dispatcher_id_str: dispatcher_id.to_string(),
->>>>>>> f26ac7a0
         }
     }
 }
@@ -678,12 +672,8 @@
             .iter()
             .copied()
             .zip_eq_fast(chunk.ops())
-<<<<<<< HEAD
-            .zip_eq_fast(chunk.vis().iter())
+            .zip_eq_fast(chunk.visibility().iter())
             .zip_eq_fast(chunk.data_chunk().rows_with_holes())
-=======
-            .zip_eq_fast(chunk.visibility().iter())
->>>>>>> f26ac7a0
         {
             // Build visibility map for every output chunk.
             for (output, vis_map) in self.outputs.iter().zip_eq_fast(vis_maps.iter_mut()) {
