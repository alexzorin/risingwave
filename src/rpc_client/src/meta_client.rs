--- conflicted
+++ resolved
@@ -25,12 +25,8 @@
 use itertools::Itertools;
 use risingwave_common::catalog::{CatalogVersion, FunctionId, IndexId, TableId};
 use risingwave_common::config::MAX_CONNECTION_WINDOW_SIZE;
-<<<<<<< HEAD
-use risingwave_common::system_param::system_params_to_kv;
+use risingwave_common::system_param::reader::SystemParamsReader;
 use risingwave_common::telemetry::report::TelemetryInfoFetcher;
-=======
-use risingwave_common::system_param::reader::SystemParamsReader;
->>>>>>> b640cbdd
 use risingwave_common::util::addr::HostAddr;
 use risingwave_hummock_sdk::compact::CompactorRuntimeConfig;
 use risingwave_hummock_sdk::table_stats::to_prost_table_stats_map;
@@ -62,12 +58,8 @@
 use risingwave_pb::meta::scale_service_client::ScaleServiceClient;
 use risingwave_pb::meta::stream_manager_service_client::StreamManagerServiceClient;
 use risingwave_pb::meta::system_params_service_client::SystemParamsServiceClient;
-<<<<<<< HEAD
 use risingwave_pb::meta::telemetry_info_service_client::TelemetryInfoServiceClient;
-use risingwave_pb::meta::{SystemParams as ProstSystemParams, *};
-=======
 use risingwave_pb::meta::*;
->>>>>>> b640cbdd
 use risingwave_pb::stream_plan::StreamFragmentGraph;
 use risingwave_pb::user::update_user_request::UpdateField;
 use risingwave_pb::user::user_service_client::UserServiceClient;
@@ -968,7 +960,6 @@
     }
 }
 
-<<<<<<< HEAD
 #[async_trait]
 impl TelemetryInfoFetcher for MetaClient {
     async fn fetch_telemetry_info(&self) -> anyhow::Result<(bool, String)> {
@@ -980,82 +971,6 @@
     }
 }
 
-/// Client to meta server. Cloning the instance is lightweight.
-///
-/// It is a wrapper of tonic client. See [`rpc_client_method_impl`].
-/// A wrapper for [`risingwave_pb::meta::SystemParams`] for 2 purposes:
-/// - Avoid misuse of deprecated fields by hiding their getters.
-/// - Abstract fallback logic for fields that might not be provided by meta service due to backward
-///   compatibility.
-pub struct SystemParamsReader {
-    prost: ProstSystemParams,
-}
-
-impl From<ProstSystemParams> for SystemParamsReader {
-    fn from(prost: ProstSystemParams) -> Self {
-        Self { prost }
-    }
-}
-
-impl SystemParamsReader {
-    pub fn barrier_interval_ms(&self) -> u32 {
-        self.prost.barrier_interval_ms.unwrap()
-    }
-
-    pub fn checkpoint_frequency(&self) -> u64 {
-        self.prost.checkpoint_frequency.unwrap()
-    }
-
-    pub fn sstable_size_mb(&self) -> u32 {
-        self.prost.sstable_size_mb.unwrap()
-    }
-
-    pub fn block_size_kb(&self) -> u32 {
-        self.prost.block_size_kb.unwrap()
-    }
-
-    pub fn bloom_false_positive(&self) -> f64 {
-        self.prost.bloom_false_positive.unwrap()
-    }
-
-    // TODO(zhidong): Only read from system params in v0.1.18.
-    pub fn state_store(&self, from_local: String) -> String {
-        let from_prost = self.prost.state_store.as_ref().unwrap();
-        if from_prost.is_empty() {
-            warn!("--state-store is not specified on meta node, reading from CLI instead");
-            from_local
-        } else {
-            from_prost.clone()
-        }
-    }
-
-    pub fn data_directory(&self) -> &str {
-        self.prost.data_directory.as_ref().unwrap()
-    }
-
-    pub fn backup_storage_url(&self) -> &str {
-        self.prost.backup_storage_url.as_ref().unwrap()
-    }
-
-    pub fn backup_storage_directory(&self) -> &str {
-        self.prost.backup_storage_directory.as_ref().unwrap()
-    }
-
-    pub fn to_kv(&self) -> Vec<(String, String)> {
-        system_params_to_kv(&self.prost).unwrap()
-    }
-
-    pub fn telemetry_enabled(&self) -> bool {
-        self.prost.telemetry_enabled.unwrap()
-    }
-
-    pub fn telemetry_tracking_id(&self) -> &str {
-        self.prost.telemetry_tracking_id.as_ref().unwrap()
-    }
-}
-
-=======
->>>>>>> b640cbdd
 #[derive(Debug, Clone)]
 struct GrpcMetaClientCore {
     cluster_client: ClusterServiceClient<Channel>,
