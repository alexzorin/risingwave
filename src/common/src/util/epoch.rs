--- conflicted
+++ resolved
@@ -1,78 +1,3 @@
-<<<<<<< HEAD
-// Copyright 2022 Singularity Data
-//
-// Licensed under the Apache License, Version 2.0 (the "License");
-// you may not use this file except in compliance with the License.
-// You may obtain a copy of the License at
-//
-// http://www.apache.org/licenses/LICENSE-2.0
-//
-// Unless required by applicable law or agreed to in writing, software
-// distributed under the License is distributed on an "AS IS" BASIS,
-// WITHOUT WARRANTIES OR CONDITIONS OF ANY KIND, either express or implied.
-// See the License for the specific language governing permissions and
-// limitations under the License.
-
-use core::fmt;
-use std::time::{Duration, SystemTime};
-
-lazy_static::lazy_static! {
-    /// `UNIX_SINGULARITY_DATE_EPOCH` represents the singularity date of the UNIX epoch: 2021-04-01T00:00:00Z.
-    static ref UNIX_SINGULARITY_DATE_EPOCH: SystemTime = SystemTime::UNIX_EPOCH + Duration::from_secs(1_617_235_200);
-}
-
-#[derive(Clone, Copy, Debug, PartialEq, Eq, PartialOrd, Ord)]
-pub struct Epoch(pub u64);
-
-/// `INVALID_EPOCH` defines the invalid epoch value.
-pub const INVALID_EPOCH: u64 = 0;
-
-impl Epoch {
-    pub fn now() -> Self {
-        Self(Self::physical_now())
-    }
-
-    // TODO: use a monotonic library to replace SystemTime.
-    pub fn physical_now() -> u64 {
-        UNIX_SINGULARITY_DATE_EPOCH
-            .elapsed()
-            .expect("system clock set earlier than singularity date!")
-            .as_nanos() as u64
-    }
-
-    /// Returns the epoch in real system time.
-    pub fn as_system_time(&self) -> SystemTime {
-        *UNIX_SINGULARITY_DATE_EPOCH + Duration::from_millis(self.0)
-    }
-}
-
-impl From<u64> for Epoch {
-    fn from(epoch: u64) -> Self {
-        Self(epoch)
-    }
-}
-
-impl fmt::Display for Epoch {
-    fn fmt(&self, f: &mut fmt::Formatter) -> fmt::Result {
-        fmt::Display::fmt(&self.0, f)
-    }
-}
-
-#[cfg(test)]
-mod tests {
-    use chrono::{Local, TimeZone, Utc};
-
-    use super::*;
-
-    #[test]
-    fn test_singularity_system_time() {
-        let utc = Utc.ymd(2021, 4, 1).and_hms(0, 0, 0);
-        let singularity_dt = Local.from_utc_datetime(&utc.naive_utc());
-        let singularity_st = SystemTime::from(singularity_dt);
-        assert_eq!(singularity_st, *UNIX_SINGULARITY_DATE_EPOCH);
-    }
-}
-=======
 // Copyright 2022 Singularity Data
 //
 // Licensed under the Apache License, Version 2.0 (the "License");
@@ -145,5 +70,4 @@
         let singularity_st = SystemTime::from(singularity_dt);
         assert_eq!(singularity_st, *UNIX_SINGULARITY_DATE_EPOCH);
     }
-}
->>>>>>> 5c21e96e
+}