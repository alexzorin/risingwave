// Copyright 2024 RisingWave Labs
//
// Licensed under the Apache License, Version 2.0 (the "License");
// you may not use this file except in compliance with the License.
// You may obtain a copy of the License at
//
//     http://www.apache.org/licenses/LICENSE-2.0
//
// Unless required by applicable law or agreed to in writing, software
// distributed under the License is distributed on an "AS IS" BASIS,
// WITHOUT WARRANTIES OR CONDITIONS OF ANY KIND, either express or implied.
// See the License for the specific language governing permissions and
// limitations under the License.

use std::collections::{BTreeSet, HashMap};
use std::fmt::{Debug, Display, Formatter};
use std::hash::Hash;
use std::ops::Index;

use educe::Educe;
use itertools::Itertools;
use risingwave_pb::common::{
    ParallelUnit, ParallelUnitMapping as ParallelUnitMappingProto, PbWorkerSlotMapping,
};
use risingwave_pb::stream_plan::ActorMapping as ActorMappingProto;

use super::bitmap::VnodeBitmapExt;
use super::vnode::{ParallelUnitId, VirtualNode};
use crate::buffer::{Bitmap, BitmapBuilder};
use crate::util::compress::compress_data;
use crate::util::iter_util::ZipEqDebug;

// TODO: find a better place for this.
pub type ActorId = u32;

#[derive(Debug, Clone, Copy, PartialEq, Eq, Hash, Ord, PartialOrd)]
pub struct WorkerSlotId(u64);

impl WorkerSlotId {
    pub fn worker_id(&self) -> u32 {
        (self.0 >> 32) as u32
    }

    pub fn slot_idx(&self) -> u32 {
        self.0 as u32
    }

    pub fn new(worker_id: u32, slot_idx: usize) -> Self {
        Self((worker_id as u64) << 32 | slot_idx as u64)
    }
}

impl From<WorkerSlotId> for u64 {
    fn from(id: WorkerSlotId) -> Self {
        id.0
    }
}

impl From<u64> for WorkerSlotId {
    fn from(id: u64) -> Self {
        Self(id)
    }
}

impl Display for WorkerSlotId {
    fn fmt(&self, f: &mut Formatter<'_>) -> std::fmt::Result {
        f.write_fmt(format_args!("[{}:{}]", self.worker_id(), self.slot_idx()))
    }
}

/// Trait for items that can be used as keys in [`VnodeMapping`].
pub trait VnodeMappingItem {
    /// The type of the item.
    ///
    /// Currently, there are two types of items: [`ParallelUnitId`] and [`ActorId`]. We don't use
    /// them directly as the generic parameter because they're the same type aliases.
    type Item: Copy + Ord + Hash + Debug;
}

/// Exapnded mapping from virtual nodes to items, essentially a vector of items and can be indexed
/// by virtual nodes.
pub type ExpandedMapping<T> = Vec<<T as VnodeMappingItem>::Item>;

/// Generic mapping from virtual nodes to items.
///
/// The representation is compressed as described in [`compress_data`], which is optimized for the
/// mapping with a small number of items and good locality.
#[derive(Educe)]
#[educe(Debug, Clone, PartialEq, Eq, Hash)]
pub struct VnodeMapping<T: VnodeMappingItem> {
    original_indices: Vec<u32>,
    data: Vec<T::Item>,
}

#[expect(
    clippy::len_without_is_empty,
    reason = "empty vnode mapping makes no sense"
)]
impl<T: VnodeMappingItem> VnodeMapping<T> {
    /// Create a uniform vnode mapping with a **set** of items.
    ///
    /// For example, if `items` is `[0, 1, 2]`, and the total vnode count is 10, we'll generate
    /// mapping like `[0, 0, 0, 0, 1, 1, 1, 2, 2, 2]`.
    pub fn new_uniform(items: impl ExactSizeIterator<Item = T::Item>) -> Self {
        // If the number of items is greater than the total vnode count, no vnode will be mapped to
        // some items and the mapping will be invalid.
        assert!(items.len() <= VirtualNode::COUNT);

        let mut original_indices = Vec::with_capacity(items.len());
        let mut data = Vec::with_capacity(items.len());

        let hash_shard_size = VirtualNode::COUNT / items.len();
        let mut one_more_count = VirtualNode::COUNT % items.len();
        let mut init_bound = 0;

        for item in items {
            let vnode_count = if one_more_count > 0 {
                one_more_count -= 1;
                hash_shard_size + 1
            } else {
                hash_shard_size
            };
            init_bound += vnode_count;

            original_indices.push(init_bound as u32 - 1);
            data.push(item);
        }

        // Assert that there's no duplicated items.
        debug_assert_eq!(data.iter().duplicates().count(), 0);

        Self {
            original_indices,
            data,
        }
    }

    /// Create a vnode mapping where all vnodes are mapped to the same single item.
    pub fn new_single(item: T::Item) -> Self {
        Self::new_uniform(std::iter::once(item))
    }

    /// The length of the vnode in this mapping, typically [`VirtualNode::COUNT`].
    pub fn len(&self) -> usize {
        self.original_indices
            .last()
            .map(|&i| i as usize + 1)
            .unwrap_or(0)
    }

    /// Get the item mapped to the given `vnode` by binary search.
    ///
    /// Note: to achieve better mapping performance, one should convert the mapping to the
    /// [`ExpandedMapping`] first and directly access the item by index.
    pub fn get(&self, vnode: VirtualNode) -> T::Item {
        self[vnode]
    }

    /// Get the item matched by the virtual nodes indicated by high bits in the given `bitmap`.
    /// Returns `None` if the no virtual node is set in the bitmap.
    pub fn get_matched(&self, bitmap: &Bitmap) -> Option<T::Item> {
        bitmap
            .iter_vnodes()
            .next() // only need to check the first one
            .map(|v| self.get(v))
    }

    /// Iterate over all items in this mapping, in the order of vnodes.
    pub fn iter(&self) -> impl Iterator<Item = T::Item> + '_ {
        self.data
            .iter()
            .copied()
            .zip_eq_debug(
                std::iter::once(0)
                    .chain(self.original_indices.iter().copied().map(|i| i + 1))
                    .tuple_windows()
                    .map(|(a, b)| (b - a) as usize),
            )
            .flat_map(|(item, c)| std::iter::repeat(item).take(c))
    }

    /// Iterate over all vnode-item pairs in this mapping.
    pub fn iter_with_vnode(&self) -> impl Iterator<Item = (VirtualNode, T::Item)> + '_ {
        self.iter()
            .enumerate()
            .map(|(v, item)| (VirtualNode::from_index(v), item))
    }

    /// Iterate over all unique items in this mapping. The order is deterministic.
    pub fn iter_unique(&self) -> impl Iterator<Item = T::Item> + '_ {
        // Note: we can't ensure there's no duplicated items in the `data` after some scaling.
        self.data.iter().copied().sorted().dedup()
    }

    /// Returns the item if it's the only item in this mapping, otherwise returns `None`.
    pub fn to_single(&self) -> Option<T::Item> {
        self.data.iter().copied().dedup().exactly_one().ok()
    }

    /// Convert this vnode mapping to a mapping from items to bitmaps, where each bitmap represents
    /// the vnodes mapped to the item.
    pub fn to_bitmaps(&self) -> HashMap<T::Item, Bitmap> {
        let mut vnode_bitmaps = HashMap::new();

        for (vnode, item) in self.iter_with_vnode() {
            vnode_bitmaps
                .entry(item)
                .or_insert_with(|| BitmapBuilder::zeroed(VirtualNode::COUNT))
                .set(vnode.to_index(), true);
        }

        vnode_bitmaps
            .into_iter()
            .map(|(item, b)| (item, b.finish()))
            .collect()
    }

    /// Create a vnode mapping from the given mapping from items to bitmaps, where each bitmap
    /// represents the vnodes mapped to the item.
    pub fn from_bitmaps(bitmaps: &HashMap<T::Item, Bitmap>) -> Self {
        let mut items = vec![None; VirtualNode::COUNT];

        for (&item, bitmap) in bitmaps {
            assert_eq!(bitmap.len(), VirtualNode::COUNT);
            for idx in bitmap.iter_ones() {
                if let Some(prev) = items[idx].replace(item) {
                    panic!("mapping at index `{idx}` is set to both `{prev:?}` and `{item:?}`");
                }
            }
        }

        let items = items
            .into_iter()
            .enumerate()
            .map(|(i, o)| o.unwrap_or_else(|| panic!("mapping at index `{i}` is not set")))
            .collect_vec();
        Self::from_expanded(&items)
    }

    /// Create a vnode mapping from the expanded slice of items with length [`VirtualNode::COUNT`].
    pub fn from_expanded(items: &[T::Item]) -> Self {
        assert_eq!(items.len(), VirtualNode::COUNT);
        let (original_indices, data) = compress_data(items);
        Self {
            original_indices,
            data,
        }
    }

    /// Convert this vnode mapping to a expanded vector of items with length [`VirtualNode::COUNT`].
    pub fn to_expanded(&self) -> ExpandedMapping<T> {
        self.iter().collect()
    }

    /// Transform this vnode mapping to another type of vnode mapping, with the given mapping from
    /// items of this mapping to items of the other mapping.
    pub fn transform<T2, M>(&self, to_map: &M) -> VnodeMapping<T2>
    where
        T2: VnodeMappingItem,
        M: for<'a> Index<&'a T::Item, Output = T2::Item>,
    {
        VnodeMapping {
            original_indices: self.original_indices.clone(),
            data: self.data.iter().map(|item| to_map[item]).collect(),
        }
    }
}

impl<T: VnodeMappingItem> Index<VirtualNode> for VnodeMapping<T> {
    type Output = T::Item;

    fn index(&self, vnode: VirtualNode) -> &Self::Output {
        let index = self
            .original_indices
            .partition_point(|&i| i < vnode.to_index() as u32);
        &self.data[index]
    }
}

pub mod marker {
    use super::*;

    /// A marker type for items of [`ActorId`].
    pub struct Actor;

    impl VnodeMappingItem for Actor {
        type Item = ActorId;
    }

    /// A marker type for items of [`ParallelUnitId`].
    pub struct ParallelUnit;

    impl VnodeMappingItem for ParallelUnit {
        type Item = ParallelUnitId;
    }

    /// A marker type for items of [`WorkerSlotId`].
    pub struct WorkerSlot;
    impl VnodeMappingItem for WorkerSlot {
        type Item = WorkerSlotId;
    }
}

/// A mapping from [`VirtualNode`] to [`ActorId`].
pub type ActorMapping = VnodeMapping<marker::Actor>;
/// An expanded mapping from [`VirtualNode`] to [`ActorId`].
pub type ExpandedActorMapping = ExpandedMapping<marker::Actor>;

/// A mapping from [`VirtualNode`] to [`ParallelUnitId`].
pub type ParallelUnitMapping = VnodeMapping<marker::ParallelUnit>;
/// An expanded mapping from [`VirtualNode`] to [`ParallelUnitId`].
pub type ExpandedParallelUnitMapping = ExpandedMapping<marker::ParallelUnit>;

/// A mapping from [`VirtualNode`] to [`WorkerSlotId`].
pub type WorkerSlotMapping = VnodeMapping<marker::WorkerSlot>;
/// An expanded mapping from [`VirtualNode`] to [`WorkerSlotId`].
pub type ExpandedWorkerSlotMapping = ExpandedMapping<marker::WorkerSlot>;

impl ActorMapping {
    /// Transform this actor mapping to a parallel unit mapping, essentially `transform`.
    pub fn to_parallel_unit<M>(&self, to_map: &M) -> ParallelUnitMapping
    where
        M: for<'a> Index<&'a ActorId, Output = ParallelUnitId>,
    {
        self.transform(to_map)
    }

    pub fn to_worker_slot(&self, to_map: &HashMap<ActorId, u32>) -> WorkerSlotMapping {
        let actor_location: HashMap<_, _> = self
            .iter()
            .map(|actor_id| (to_map.get(&actor_id).cloned().unwrap(), actor_id))
            .into_group_map()
            .into_iter()
            .flat_map(|(worker_id, mut actors)| {
                actors.sort();
                actors
                    .into_iter()
                    .enumerate()
                    .map(move |(slot, actor_id)| (actor_id, WorkerSlotId::new(worker_id, slot)))
            })
            .collect();

        self.transform(&actor_location)
    }

    /// Create an actor mapping from the protobuf representation.
    pub fn from_protobuf(proto: &ActorMappingProto) -> Self {
        assert_eq!(proto.original_indices.len(), proto.data.len());
        Self {
            original_indices: proto.original_indices.clone(),
            data: proto.data.clone(),
        }
    }

    /// Convert this actor mapping to the protobuf representation.
    pub fn to_protobuf(&self) -> ActorMappingProto {
        ActorMappingProto {
            original_indices: self.original_indices.clone(),
            data: self.data.clone(),
        }
    }
}

<<<<<<< HEAD
impl WorkerSlotMapping {}
=======
impl WorkerSlotMapping {
    /// Create a uniform worker mapping from the given worker ids
    pub fn build_from_ids(worker_slot_ids: &[WorkerSlotId]) -> Self {
        Self::new_uniform(worker_slot_ids.iter().cloned())
    }

    /// Create a worker mapping from the protobuf representation.
    pub fn from_protobuf(proto: &PbWorkerSlotMapping) -> Self {
        assert_eq!(proto.original_indices.len(), proto.data.len());
        Self {
            original_indices: proto.original_indices.clone(),
            data: proto.data.iter().map(|&id| WorkerSlotId(id)).collect(),
        }
    }

    /// Convert this worker mapping to the protobuf representation.
    pub fn to_protobuf(&self) -> PbWorkerSlotMapping {
        PbWorkerSlotMapping {
            original_indices: self.original_indices.clone(),
            data: self.data.iter().map(|id| id.0).collect(),
        }
    }
}
>>>>>>> e2bdd4fe

impl ParallelUnitMapping {
    /// Create a uniform parallel unit mapping from the given parallel units, essentially
    /// `new_uniform`.
    pub fn build(parallel_units: &[ParallelUnit]) -> Self {
        Self::new_uniform(parallel_units.iter().map(|pu| pu.id))
    }

    /// Create a uniform parallel unit mapping from the given parallel units ids
    pub fn build_from_ids(parallel_unit_ids: &[ParallelUnitId]) -> Self {
        Self::new_uniform(parallel_unit_ids.iter().cloned())
    }

    /// Transform this parallel unit mapping to an actor mapping, essentially `transform`.
    pub fn to_actor(&self, to_map: &HashMap<ParallelUnitId, ActorId>) -> ActorMapping {
        self.transform(to_map)
    }

    /// Transform this parallel unit mapping to an worker mapping, essentially `transform`.
    pub fn to_worker_slot(&self, to_map: &HashMap<ParallelUnitId, u32>) -> WorkerSlotMapping {
        let mut worker_to_parallel_units = HashMap::<_, BTreeSet<_>>::new();
        for (parallel_unit_id, worker_id) in to_map {
            worker_to_parallel_units
                .entry(*worker_id)
                .or_default()
                .insert(*parallel_unit_id);
        }

        let mut parallel_unit_to_worker_slot = HashMap::with_capacity(to_map.len());

        for (worker_id, parallel_unit_ids) in worker_to_parallel_units {
            for (index, &parallel_unit_id) in parallel_unit_ids.iter().enumerate() {
                parallel_unit_to_worker_slot
                    .insert(parallel_unit_id, WorkerSlotId::new(worker_id, index));
            }
        }

        self.transform(&parallel_unit_to_worker_slot)
    }

    /// Create a parallel unit mapping from the protobuf representation.
    pub fn from_protobuf(proto: &ParallelUnitMappingProto) -> Self {
        assert_eq!(proto.original_indices.len(), proto.data.len());
        Self {
            original_indices: proto.original_indices.clone(),
            data: proto.data.clone(),
        }
    }

    /// Convert this parallel unit mapping to the protobuf representation.
    pub fn to_protobuf(&self) -> ParallelUnitMappingProto {
        ParallelUnitMappingProto {
            original_indices: self.original_indices.clone(),
            data: self.data.clone(),
        }
    }
}

impl WorkerSlotMapping {
    /// Create a uniform parallel unit mapping from the given parallel units ids
    pub fn build_from_ids(worker_slots: &[WorkerSlotId]) -> Self {
        Self::new_uniform(worker_slots.iter().cloned())
    }

    /// Transform this parallel unit mapping to an actor mapping, essentially `transform`.
    pub fn to_actor(&self, to_map: &HashMap<WorkerSlotId, ActorId>) -> ActorMapping {
        self.transform(to_map)
    }

    pub fn to_fake_mapping(&self) -> ParallelUnitMapping {
        let map: HashMap<_, _> = self
            .iter()
            .map(|worker_slot_id: WorkerSlotId| {
                (
                    worker_slot_id,
                    worker_slot_id.worker_id() << 10 | worker_slot_id.slot_idx() as ParallelUnitId,
                )
            })
            .collect();

        self.transform(&map)
    }

    /// Create a worker mapping from the protobuf representation.
    pub fn from_protobuf(proto: &PbWorkerSlotMapping) -> Self {
        assert_eq!(proto.original_indices.len(), proto.data.len());
        Self {
            original_indices: proto.original_indices.clone(),
            data: proto.data.iter().map(|&id| WorkerSlotId(id)).collect(),
        }
    }

    /// Convert this worker mapping to the protobuf representation.
    pub fn to_protobuf(&self) -> PbWorkerSlotMapping {
        PbWorkerSlotMapping {
            original_indices: self.original_indices.clone(),
            data: self.data.iter().map(|id| id.0).collect(),
        }
    }
}

#[cfg(test)]
mod tests {
    use std::iter::repeat_with;

    use rand::Rng;

    use super::*;

    struct Test;

    impl VnodeMappingItem for Test {
        type Item = u32;
    }

    struct Test2;

    impl VnodeMappingItem for Test2 {
        type Item = u32;
    }

    type TestMapping = VnodeMapping<Test>;
    type Test2Mapping = VnodeMapping<Test2>;

    const COUNTS: &[usize] = &[1, 3, 12, 42, VirtualNode::COUNT];

    fn uniforms() -> impl Iterator<Item = TestMapping> {
        COUNTS
            .iter()
            .map(|&count| TestMapping::new_uniform(0..count as u32))
    }

    fn randoms() -> impl Iterator<Item = TestMapping> {
        COUNTS.iter().map(|&count| {
            let raw = repeat_with(|| rand::thread_rng().gen_range(0..count as u32))
                .take(VirtualNode::COUNT)
                .collect_vec();
            TestMapping::from_expanded(&raw)
        })
    }

    fn mappings() -> impl Iterator<Item = TestMapping> {
        uniforms().chain(randoms())
    }

    #[test]
    fn test_uniform() {
        for vnode_mapping in uniforms() {
            assert_eq!(vnode_mapping.len(), VirtualNode::COUNT);
            let item_count = vnode_mapping.iter_unique().count();

            let mut check: HashMap<u32, Vec<_>> = HashMap::new();
            for (vnode, item) in vnode_mapping.iter_with_vnode() {
                check.entry(item).or_default().push(vnode);
            }

            assert_eq!(check.len(), item_count);

            let (min, max) = check
                .values()
                .map(|indexes| indexes.len())
                .minmax()
                .into_option()
                .unwrap();

            assert!(max - min <= 1);
        }
    }

    #[test]
    fn test_iter_with_get() {
        for vnode_mapping in mappings() {
            for (vnode, item) in vnode_mapping.iter_with_vnode() {
                assert_eq!(vnode_mapping.get(vnode), item);
            }
        }
    }

    #[test]
    fn test_from_to_bitmaps() {
        for vnode_mapping in mappings() {
            let bitmaps = vnode_mapping.to_bitmaps();
            let new_vnode_mapping = TestMapping::from_bitmaps(&bitmaps);

            assert_eq!(vnode_mapping, new_vnode_mapping);
        }
    }

    #[test]
    fn test_transform() {
        for vnode_mapping in mappings() {
            let transform_map: HashMap<_, _> = vnode_mapping
                .iter_unique()
                .map(|item| (item, item + 1))
                .collect();
            let vnode_mapping_2: Test2Mapping = vnode_mapping.transform(&transform_map);

            for (item, item_2) in vnode_mapping.iter().zip_eq_debug(vnode_mapping_2.iter()) {
                assert_eq!(item + 1, item_2);
            }

            let transform_back_map: HashMap<_, _> =
                transform_map.into_iter().map(|(k, v)| (v, k)).collect();
            let new_vnode_mapping: TestMapping = vnode_mapping_2.transform(&transform_back_map);

            assert_eq!(vnode_mapping, new_vnode_mapping);
        }
    }
}<|MERGE_RESOLUTION|>--- conflicted
+++ resolved
@@ -361,9 +361,7 @@
     }
 }
 
-<<<<<<< HEAD
-impl WorkerSlotMapping {}
-=======
+
 impl WorkerSlotMapping {
     /// Create a uniform worker mapping from the given worker ids
     pub fn build_from_ids(worker_slot_ids: &[WorkerSlotId]) -> Self {
@@ -387,7 +385,6 @@
         }
     }
 }
->>>>>>> e2bdd4fe
 
 impl ParallelUnitMapping {
     /// Create a uniform parallel unit mapping from the given parallel units, essentially
