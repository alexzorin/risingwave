--- conflicted
+++ resolved
@@ -421,12 +421,10 @@
 
     #[serde(default = "default::meta::periodic_scheduling_compaction_group_merge_interval_sec")]
     pub periodic_scheduling_compaction_group_merge_interval_sec: u64,
-<<<<<<< HEAD
-=======
+
     #[serde(default)]
     #[config_doc(nested)]
     pub meta_store_config: MetaStoreConfig,
->>>>>>> 51a70d86
 }
 
 #[derive(Copy, Clone, Debug, Default)]
