--- conflicted
+++ resolved
@@ -201,12 +201,6 @@
     }
 
     pub fn seal_epoch(&mut self, epoch: HummockEpoch, is_checkpoint: bool) {
-<<<<<<< HEAD
-        self.sealed_epoch = self.sealed_epoch.max(epoch);
-        if is_checkpoint && self.advance_max_sync_epoch(epoch).is_none() {
-            tracing::trace!("trivial advance max sync epoch: {}", epoch);
-        }
-=======
         // TODO: remove it when non-checkpoint barrier is enabled
         assert!(is_checkpoint, "current seal_epoch must be a checkpoint");
         assert!(
@@ -217,7 +211,6 @@
         );
         self.sealed_epoch = epoch;
         self.advance_max_sync_epoch(epoch)
->>>>>>> 8b9a7455
     }
 
     pub fn get_sealed_epoch(&self) -> HummockEpoch {
