// Copyright 2022 Singularity Data
//
// Licensed under the Apache License, Version 2.0 (the "License");
// you may not use this file except in compliance with the License.
// You may obtain a copy of the License at
//
// http://www.apache.org/licenses/LICENSE-2.0
//
// Unless required by applicable law or agreed to in writing, software
// distributed under the License is distributed on an "AS IS" BASIS,
// WITHOUT WARRANTIES OR CONDITIONS OF ANY KIND, either express or implied.
// See the License for the specific language governing permissions and
// limitations under the License.

use std::collections::HashMap;
<<<<<<< HEAD
=======
use std::iter::once;
use std::sync::atomic::{AtomicU64, AtomicUsize, Ordering};
>>>>>>> bb653e2e
use std::sync::Arc;

use futures::future::{select, Either};
use futures::FutureExt;
use itertools::Itertools;
use parking_lot::RwLock;
<<<<<<< HEAD
use risingwave_hummock_sdk::compaction_group::StaticCompactionGroupId;
use risingwave_hummock_sdk::{CompactionGroupId, HummockEpoch};
=======
use risingwave_hummock_sdk::compaction_group::hummock_version_ext::HummockVersionExt;
use risingwave_hummock_sdk::HummockEpoch;
>>>>>>> bb653e2e
use risingwave_pb::hummock::pin_version_response::Payload;
use tokio::sync::{mpsc, oneshot};
use tracing::{error, info};

<<<<<<< HEAD
use crate::hummock::event_handler::uploader::{HummockUploader, UploaderEvent};
use crate::hummock::event_handler::HummockEvent;
use crate::hummock::local_version::local_version_manager::LocalVersionManager;
use crate::hummock::store::version::{
    HummockReadVersion, StagingData, StagingSstableInfo, VersionUpdate,
};
use crate::hummock::{HummockError, HummockResult, SstableIdManagerRef, TrackerId};
=======
use crate::hummock::conflict_detector::ConflictDetector;
use crate::hummock::event_handler::HummockEvent;
use crate::hummock::local_version::local_version_manager::LocalVersionManager;
use crate::hummock::local_version::pinned_version::PinnedVersion;
use crate::hummock::local_version::upload_handle_manager::UploadHandleManager;
use crate::hummock::local_version::SyncUncommittedDataStage;
use crate::hummock::store::memtable::ImmutableMemtable;
use crate::hummock::store::version::{HummockReadVersion, VersionUpdate};
use crate::hummock::utils::validate_table_key_range;
use crate::hummock::{HummockError, HummockResult, MemoryLimiter, SstableIdManagerRef, TrackerId};
>>>>>>> bb653e2e
use crate::store::SyncResult;

pub struct HummockEventHandler {
<<<<<<< HEAD
    // TODO: remove the use of local version manager
    local_version_manager: Arc<LocalVersionManager>,
=======
    buffer_tracker: BufferTracker,
>>>>>>> bb653e2e
    sstable_id_manager: SstableIdManagerRef,
    shared_buffer_event_receiver: mpsc::UnboundedReceiver<HummockEvent>,
    pending_sync_requests: HashMap<HummockEpoch, oneshot::Sender<HummockResult<SyncResult>>>,

    // TODO: replace it with hashmap<id, read_version>
    read_version: Arc<RwLock<HummockReadVersion>>,

<<<<<<< HEAD
    uploader: HummockUploader,
=======
    version_update_notifier_tx: Arc<tokio::sync::watch::Sender<HummockEpoch>>,
    seal_epoch: Arc<AtomicU64>,
    pinned_version: PinnedVersion,
    write_conflict_detector: Option<Arc<ConflictDetector>>,

    local_version_manager: Arc<LocalVersionManager>,
>>>>>>> bb653e2e
}

impl HummockEventHandler {
    pub fn new(
        local_version_manager: Arc<LocalVersionManager>,
        shared_buffer_event_receiver: mpsc::UnboundedReceiver<HummockEvent>,
        read_version: Arc<RwLock<HummockReadVersion>>,
        version_update_notifier_tx: Arc<tokio::sync::watch::Sender<HummockEpoch>>,
        seal_epoch: Arc<AtomicU64>,
        write_conflict_detector: Option<Arc<ConflictDetector>>,
    ) -> Self {
        // TODO: avoid initializing from local version manager
        let uploader = HummockUploader::new(
            local_version_manager.get_pinned_version(),
            local_version_manager
                .shared_buffer_uploader
                .compactor_context
                .clone(),
            local_version_manager.buffer_tracker.flush_threshold,
            local_version_manager
                .buffer_tracker
                .get_memory_limiter()
                .clone(),
        );
        Self {
            sstable_id_manager: local_version_manager.sstable_id_manager(),
            shared_buffer_event_receiver,
            pending_sync_requests: Default::default(),
            read_version,
<<<<<<< HEAD
            uploader,
=======
            version_update_notifier_tx,
            seal_epoch,
            pinned_version: local_version_manager.get_pinned_version(),
            write_conflict_detector,
            local_version_manager,
        }
    }

    fn try_flush_shared_buffer(&mut self) {
        // Keep issuing new flush task until flush is not needed or we can issue
        // no more task
        while self.buffer_tracker.need_more_flush() {
            if let Some((epoch, join_handle)) =
                self.local_version_manager.clone().flush_shared_buffer()
            {
                self.upload_handle_manager
                    .add_epoch_handle(epoch, once(join_handle));
            } else {
                break;
            }
>>>>>>> bb653e2e
        }
    }

    fn send_sync_result(&mut self, epoch: HummockEpoch, result: HummockResult<SyncResult>) {
        if let Some(tx) = self.pending_sync_requests.remove(&epoch) {
            let _ = tx.send(result).inspect_err(|e| {
                error!("unable to send sync result. Epoch: {}. Err: {:?}", epoch, e);
            });
        } else {
            panic!("send sync result to non-requested epoch: {}", epoch);
        }
    }

    async fn next_event(&mut self) -> Option<Either<UploaderEvent, HummockEvent>> {
        match select(
            self.uploader.next_event(),
            self.shared_buffer_event_receiver.recv().boxed(),
        )
        .await
        {
            Either::Left((event, _)) => Some(Either::Left(event)),
            Either::Right((event, _)) => event.map(Either::Right),
        }
    }
}

// Handler for different events
impl HummockEventHandler {
    fn handle_epoch_sync(
        &mut self,
        epoch: HummockEpoch,
        result: HummockResult<Vec<StagingSstableInfo>>,
    ) {
        if let Ok(staging_sstable_infos) = &result {
            let mut read_version_guard = self.read_version.write();
            staging_sstable_infos
                .iter()
                .for_each(|staging_sstable_info| {
                    read_version_guard.update(VersionUpdate::Staging(StagingData::Sst(
                        staging_sstable_info.clone(),
                    )))
                });
        }
        if let Some(result_sender) = self.pending_sync_requests.remove(&epoch) {
            let result = result.map(|staging_sstable_infos| {
                SyncResult {
                    // TODO: use the accurate sync size
                    sync_size: 0,
                    uncommitted_ssts: staging_sstable_infos
                        .iter()
                        .flat_map(|staging_sstable_info| {
                            staging_sstable_info.sstable_infos().clone()
                        })
                        .map(|sstable_info| {
                            (
                                StaticCompactionGroupId::StateDefault as CompactionGroupId,
                                sstable_info,
                            )
                        })
                        .collect(),
                }
            });
            let _ = result_sender.send(result).inspect_err(|e| {
                error!("unable to send sync result: {} {:?}", epoch, e);
            });
        }
    }

    fn handle_data_spilled(&mut self, staging_sstable_info: StagingSstableInfo) {
        self.read_version
            .write()
            .update(VersionUpdate::Staging(StagingData::Sst(
                staging_sstable_info,
            )));
    }

    fn handle_sync_epoch(
        &mut self,
        new_sync_epoch: HummockEpoch,
        sync_result_sender: oneshot::Sender<HummockResult<SyncResult>>,
    ) {
        if let Some(old_sync_result_sender) = self
            .pending_sync_requests
            .insert(new_sync_epoch, sync_result_sender)
        {
            let _ = old_sync_result_sender
                .send(Err(HummockError::other(
                    "the sync rx is overwritten by an new rx",
                )))
                .inspect_err(|e| {
                    error!(
                        "unable to send sync result: {}. Err: {:?}",
                        new_sync_epoch, e
                    );
                });
        }
    }

    fn handle_clear(&mut self, notifier: oneshot::Sender<()>) {
        self.uploader.clear();

        // There cannot be any pending write requests since we should only clear
        // shared buffer after all actors stop processing data.
        let pending_epochs = self.pending_sync_requests.keys().cloned().collect_vec();
        pending_epochs.into_iter().for_each(|epoch| {
            self.send_sync_result(
                epoch,
                Err(HummockError::other("the pending sync is cleared")),
            );
        });

        // Clear shared buffer
        self.local_version_manager
            .local_version
            .write()
            .clear_shared_buffer();
        self.sstable_id_manager
            .remove_watermark_sst_id(TrackerId::Epoch(HummockEpoch::MAX));

        // Notify completion of the Clear event.
        notifier.send(()).unwrap();
    }

    fn handle_version_update(&mut self, version_payload: Payload) {
<<<<<<< HEAD
        if let (Some(new_version), mce_change) = self
            .local_version_manager
            .try_update_pinned_version(version_payload)
        {
            let new_version_id = new_version.id();
            // update the read_version of hummock instance
            self.read_version
                .write()
                .update(VersionUpdate::CommittedSnapshot(new_version.clone()));

            self.uploader.update_pinned_version(new_version);

            if mce_change {
                // only notify local_version_manager when MCE change
                // TODO: use MCE to replace new_version_id
                self.local_version_manager
                    .notify_version_id_to_worker_context(new_version_id);
=======
        let prev_max_committed_epoch = self.pinned_version.max_committed_epoch();
        // TODO: after local version manager is removed, we can match version_payload directly
        // instead of taking a reference
        let newly_pinned_version = match &version_payload {
            Payload::VersionDeltas(version_deltas) => {
                let mut version_to_apply = self.pinned_version.version();
                for version_delta in &version_deltas.version_deltas {
                    assert_eq!(version_to_apply.id, version_delta.prev_id);
                    version_to_apply.apply_version_delta(version_delta);
                }
                version_to_apply
            }
            Payload::PinnedVersion(version) => version.clone(),
        };

        validate_table_key_range(&newly_pinned_version);

        self.pinned_version = self.pinned_version.new_pin_version(newly_pinned_version);

        self.read_version
            .write()
            .update(VersionUpdate::CommittedSnapshot(
                self.pinned_version.clone(),
            ));

        let max_committed_epoch = self.pinned_version.max_committed_epoch();

        // only notify local_version_manager when MCE change
        self.version_update_notifier_tx.send_if_modified(|state| {
            assert_eq!(prev_max_committed_epoch, *state);
            if max_committed_epoch > *state {
                *state = max_committed_epoch;
                true
            } else {
                false
>>>>>>> bb653e2e
            }
        });

        if let Some(conflict_detector) = self.write_conflict_detector.as_ref() {
            conflict_detector.set_watermark(self.pinned_version.max_committed_epoch());
        }
        self.sstable_id_manager
            .remove_watermark_sst_id(TrackerId::Epoch(self.pinned_version.max_committed_epoch()));

        // this is only for clear the committed data in local version
        // TODO: remove it
        self.local_version_manager
            .try_update_pinned_version(version_payload);
    }
}

impl HummockEventHandler {
    pub async fn start_hummock_event_handler_worker(mut self) {
        while let Some(select_result) = self.next_event().await {
            match select_result {
                Either::Left(event) => match event {
                    UploaderEvent::SyncFinish { epoch, result } => {
                        self.handle_epoch_sync(epoch, result);
                    }
                    UploaderEvent::DataSpilled(staging_sstable_info) => {
                        self.handle_data_spilled(staging_sstable_info);
                    }
                },
                Either::Right(event) => match event {
                    HummockEvent::BufferMayFlush => {
                        self.uploader.try_flush();
                    }
                    HummockEvent::SyncEpoch {
                        new_sync_epoch,
                        sync_result_sender,
                    } => {
                        self.handle_sync_epoch(new_sync_epoch, sync_result_sender);
                    }
                    HummockEvent::Clear(notifier) => {
                        self.handle_clear(notifier);
                    }
                    HummockEvent::Shutdown => {
                        info!("buffer tracker shutdown");
                        break;
                    }

                    HummockEvent::VersionUpdate(version_payload) => {
                        self.handle_version_update(version_payload);
                    }

                    HummockEvent::ImmToUploader(imm) => {
                        self.uploader.add_imm(imm);
                    }

                    HummockEvent::SealEpoch {
                        epoch,
                        is_checkpoint,
<<<<<<< HEAD
                    } => self.uploader.seal_epoch(epoch, is_checkpoint),
=======
                    } => {
                        self.local_version_manager
                            .local_version
                            .write()
                            .seal_epoch(epoch, is_checkpoint);

                        self.seal_epoch.store(epoch, Ordering::SeqCst);
                    }
>>>>>>> bb653e2e
                },
            };
        }
    }
}<|MERGE_RESOLUTION|>--- conflicted
+++ resolved
@@ -13,128 +13,94 @@
 // limitations under the License.
 
 use std::collections::HashMap;
-<<<<<<< HEAD
-=======
-use std::iter::once;
-use std::sync::atomic::{AtomicU64, AtomicUsize, Ordering};
->>>>>>> bb653e2e
+use std::sync::atomic::{AtomicU64, Ordering};
 use std::sync::Arc;
 
 use futures::future::{select, Either};
 use futures::FutureExt;
 use itertools::Itertools;
 use parking_lot::RwLock;
-<<<<<<< HEAD
+use risingwave_common::config::StorageConfig;
+use risingwave_hummock_sdk::compaction_group::hummock_version_ext::HummockVersionExt;
 use risingwave_hummock_sdk::compaction_group::StaticCompactionGroupId;
 use risingwave_hummock_sdk::{CompactionGroupId, HummockEpoch};
-=======
-use risingwave_hummock_sdk::compaction_group::hummock_version_ext::HummockVersionExt;
-use risingwave_hummock_sdk::HummockEpoch;
->>>>>>> bb653e2e
 use risingwave_pb::hummock::pin_version_response::Payload;
 use tokio::sync::{mpsc, oneshot};
 use tracing::{error, info};
 
-<<<<<<< HEAD
+use crate::hummock::compactor::Context;
+use crate::hummock::conflict_detector::ConflictDetector;
 use crate::hummock::event_handler::uploader::{HummockUploader, UploaderEvent};
 use crate::hummock::event_handler::HummockEvent;
-use crate::hummock::local_version::local_version_manager::LocalVersionManager;
+use crate::hummock::local_version::pinned_version::PinnedVersion;
 use crate::hummock::store::version::{
     HummockReadVersion, StagingData, StagingSstableInfo, VersionUpdate,
 };
-use crate::hummock::{HummockError, HummockResult, SstableIdManagerRef, TrackerId};
-=======
-use crate::hummock::conflict_detector::ConflictDetector;
-use crate::hummock::event_handler::HummockEvent;
-use crate::hummock::local_version::local_version_manager::LocalVersionManager;
-use crate::hummock::local_version::pinned_version::PinnedVersion;
-use crate::hummock::local_version::upload_handle_manager::UploadHandleManager;
-use crate::hummock::local_version::SyncUncommittedDataStage;
-use crate::hummock::store::memtable::ImmutableMemtable;
-use crate::hummock::store::version::{HummockReadVersion, VersionUpdate};
 use crate::hummock::utils::validate_table_key_range;
 use crate::hummock::{HummockError, HummockResult, MemoryLimiter, SstableIdManagerRef, TrackerId};
->>>>>>> bb653e2e
 use crate::store::SyncResult;
 
 pub struct HummockEventHandler {
-<<<<<<< HEAD
-    // TODO: remove the use of local version manager
-    local_version_manager: Arc<LocalVersionManager>,
-=======
-    buffer_tracker: BufferTracker,
->>>>>>> bb653e2e
     sstable_id_manager: SstableIdManagerRef,
-    shared_buffer_event_receiver: mpsc::UnboundedReceiver<HummockEvent>,
+    hummock_event_rx: mpsc::UnboundedReceiver<HummockEvent>,
     pending_sync_requests: HashMap<HummockEpoch, oneshot::Sender<HummockResult<SyncResult>>>,
 
     // TODO: replace it with hashmap<id, read_version>
     read_version: Arc<RwLock<HummockReadVersion>>,
 
-<<<<<<< HEAD
-    uploader: HummockUploader,
-=======
     version_update_notifier_tx: Arc<tokio::sync::watch::Sender<HummockEpoch>>,
     seal_epoch: Arc<AtomicU64>,
     pinned_version: PinnedVersion,
     write_conflict_detector: Option<Arc<ConflictDetector>>,
 
-    local_version_manager: Arc<LocalVersionManager>,
->>>>>>> bb653e2e
+    uploader: HummockUploader,
 }
 
 impl HummockEventHandler {
     pub fn new(
-        local_version_manager: Arc<LocalVersionManager>,
-        shared_buffer_event_receiver: mpsc::UnboundedReceiver<HummockEvent>,
+        storage_config: Arc<StorageConfig>,
+        hummock_event_rx: mpsc::UnboundedReceiver<HummockEvent>,
         read_version: Arc<RwLock<HummockReadVersion>>,
-        version_update_notifier_tx: Arc<tokio::sync::watch::Sender<HummockEpoch>>,
-        seal_epoch: Arc<AtomicU64>,
-        write_conflict_detector: Option<Arc<ConflictDetector>>,
+        sstable_id_manager: SstableIdManagerRef,
+        compactor_context: Arc<Context>,
     ) -> Self {
-        // TODO: avoid initializing from local version manager
+        let pinned_version = read_version.read().committed().clone();
+        let seal_epoch = Arc::new(AtomicU64::new(pinned_version.max_committed_epoch()));
+        let (version_update_notifier_tx, _) =
+            tokio::sync::watch::channel(pinned_version.max_committed_epoch());
+        let version_update_notifier_tx = Arc::new(version_update_notifier_tx);
+        let memory_limiter = Arc::new(MemoryLimiter::new(
+            storage_config.shared_buffer_memory_limiter_quota() as u64,
+        ));
         let uploader = HummockUploader::new(
-            local_version_manager.get_pinned_version(),
-            local_version_manager
-                .shared_buffer_uploader
-                .compactor_context
-                .clone(),
-            local_version_manager.buffer_tracker.flush_threshold,
-            local_version_manager
-                .buffer_tracker
-                .get_memory_limiter()
-                .clone(),
+            pinned_version.clone(),
+            compactor_context,
+            storage_config.flush_threshold(),
+            memory_limiter,
         );
         Self {
-            sstable_id_manager: local_version_manager.sstable_id_manager(),
-            shared_buffer_event_receiver,
+            sstable_id_manager,
+            hummock_event_rx,
             pending_sync_requests: Default::default(),
             read_version,
-<<<<<<< HEAD
-            uploader,
-=======
             version_update_notifier_tx,
             seal_epoch,
-            pinned_version: local_version_manager.get_pinned_version(),
-            write_conflict_detector,
-            local_version_manager,
-        }
-    }
-
-    fn try_flush_shared_buffer(&mut self) {
-        // Keep issuing new flush task until flush is not needed or we can issue
-        // no more task
-        while self.buffer_tracker.need_more_flush() {
-            if let Some((epoch, join_handle)) =
-                self.local_version_manager.clone().flush_shared_buffer()
-            {
-                self.upload_handle_manager
-                    .add_epoch_handle(epoch, once(join_handle));
-            } else {
-                break;
-            }
->>>>>>> bb653e2e
-        }
+            pinned_version,
+            write_conflict_detector: ConflictDetector::new_from_config(storage_config),
+            uploader,
+        }
+    }
+
+    pub fn sealed_epoch(&self) -> Arc<AtomicU64> {
+        self.seal_epoch.clone()
+    }
+
+    pub fn version_update_notifier_tx(&self) -> Arc<tokio::sync::watch::Sender<HummockEpoch>> {
+        self.version_update_notifier_tx.clone()
+    }
+
+    pub fn memory_limiter(&self) -> Arc<MemoryLimiter> {
+        self.uploader.memory_limiter()
     }
 
     fn send_sync_result(&mut self, epoch: HummockEpoch, result: HummockResult<SyncResult>) {
@@ -150,7 +116,7 @@
     async fn next_event(&mut self) -> Option<Either<UploaderEvent, HummockEvent>> {
         match select(
             self.uploader.next_event(),
-            self.shared_buffer_event_receiver.recv().boxed(),
+            self.hummock_event_rx.recv().boxed(),
         )
         .await
         {
@@ -245,11 +211,6 @@
             );
         });
 
-        // Clear shared buffer
-        self.local_version_manager
-            .local_version
-            .write()
-            .clear_shared_buffer();
         self.sstable_id_manager
             .remove_watermark_sst_id(TrackerId::Epoch(HummockEpoch::MAX));
 
@@ -258,25 +219,6 @@
     }
 
     fn handle_version_update(&mut self, version_payload: Payload) {
-<<<<<<< HEAD
-        if let (Some(new_version), mce_change) = self
-            .local_version_manager
-            .try_update_pinned_version(version_payload)
-        {
-            let new_version_id = new_version.id();
-            // update the read_version of hummock instance
-            self.read_version
-                .write()
-                .update(VersionUpdate::CommittedSnapshot(new_version.clone()));
-
-            self.uploader.update_pinned_version(new_version);
-
-            if mce_change {
-                // only notify local_version_manager when MCE change
-                // TODO: use MCE to replace new_version_id
-                self.local_version_manager
-                    .notify_version_id_to_worker_context(new_version_id);
-=======
         let prev_max_committed_epoch = self.pinned_version.max_committed_epoch();
         // TODO: after local version manager is removed, we can match version_payload directly
         // instead of taking a reference
@@ -312,7 +254,6 @@
                 true
             } else {
                 false
->>>>>>> bb653e2e
             }
         });
 
@@ -322,10 +263,8 @@
         self.sstable_id_manager
             .remove_watermark_sst_id(TrackerId::Epoch(self.pinned_version.max_committed_epoch()));
 
-        // this is only for clear the committed data in local version
-        // TODO: remove it
-        self.local_version_manager
-            .try_update_pinned_version(version_payload);
+        self.uploader
+            .update_pinned_version(self.pinned_version.clone());
     }
 }
 
@@ -370,18 +309,10 @@
                     HummockEvent::SealEpoch {
                         epoch,
                         is_checkpoint,
-<<<<<<< HEAD
-                    } => self.uploader.seal_epoch(epoch, is_checkpoint),
-=======
                     } => {
-                        self.local_version_manager
-                            .local_version
-                            .write()
-                            .seal_epoch(epoch, is_checkpoint);
-
+                        self.uploader.seal_epoch(epoch, is_checkpoint);
                         self.seal_epoch.store(epoch, Ordering::SeqCst);
                     }
->>>>>>> bb653e2e
                 },
             };
         }
