// Copyright 2023 RisingWave Labs
//
// Licensed under the Apache License, Version 2.0 (the "License");
// you may not use this file except in compliance with the License.
// You may obtain a copy of the License at
//
//     http://www.apache.org/licenses/LICENSE-2.0
//
// Unless required by applicable law or agreed to in writing, software
// distributed under the License is distributed on an "AS IS" BASIS,
// WITHOUT WARRANTIES OR CONDITIONS OF ANY KIND, either express or implied.
// See the License for the specific language governing permissions and
// limitations under the License.

//! Hummock is the state store of the streaming system.

use std::ops::{Bound, Deref};
use std::sync::atomic::AtomicU64;
use std::sync::Arc;

use arc_swap::ArcSwap;
use bytes::Bytes;
use risingwave_hummock_sdk::key::{FullKey, TableKey, UserKeyRangeRef};
use risingwave_hummock_sdk::{HummockEpoch, *};
#[cfg(any(test, feature = "test"))]
use risingwave_pb::hummock::HummockVersion;
use risingwave_pb::hummock::{version_update_payload, SstableInfo};
use risingwave_rpc_client::HummockMetaClient;
use tokio::sync::mpsc::{unbounded_channel, UnboundedSender};
use tracing::log::error;

mod block_cache;
pub use block_cache::*;

<<<<<<< HEAD
use crate::filter_key_extractor::FilterKeyExtractorManagerFactory;
=======
use crate::filter_key_extractor::RpcFilterKeyExtractorManager;
>>>>>>> 1217290d
use crate::hummock::store::state_store::LocalHummockStorage;
use crate::opts::StorageOpts;

mod file_cache;
pub use file_cache::*;

pub mod sstable;
pub use sstable::*;

pub mod compactor;
pub mod conflict_detector;
mod error;
pub mod hummock_meta_client;
pub mod iterator;
pub mod shared_buffer;
pub mod sstable_store;
mod state_store;
#[cfg(any(test, feature = "test"))]
pub mod test_utils;
pub mod utils;
pub use utils::MemoryLimiter;
pub mod backup_reader;
pub mod event_handler;
pub mod local_version;
pub mod observer_manager;
pub mod store;
pub mod vacuum;
mod validator;
pub mod value;
pub mod write_limiter;

pub use error::*;
pub use risingwave_common::cache::{CacheableEntry, LookupResult, LruCache};
use risingwave_common_service::observer_manager::{NotificationClient, ObserverManager};
pub use validator::*;
use value::*;

use self::event_handler::ReadVersionMappingType;
use self::iterator::HummockIterator;
pub use self::sstable_store::*;
use super::monitor::HummockStateStoreMetrics;
use crate::filter_key_extractor::FilterKeyExtractorManager;
use crate::hummock::backup_reader::{BackupReader, BackupReaderRef};
use crate::hummock::compactor::CompactorContext;
use crate::hummock::event_handler::hummock_event_handler::BufferTracker;
use crate::hummock::event_handler::{HummockEvent, HummockEventHandler};
use crate::hummock::local_version::pinned_version::{start_pinned_version_worker, PinnedVersion};
use crate::hummock::observer_manager::HummockObserverNode;
use crate::hummock::store::memtable::ImmutableMemtable;
use crate::hummock::store::version::HummockVersionReader;
use crate::hummock::write_limiter::{WriteLimiter, WriteLimiterRef};
use crate::monitor::{CompactorMetrics, StoreLocalStatistic};
use crate::store::{NewLocalOptions, ReadOptions};

struct HummockStorageShutdownGuard {
    shutdown_sender: UnboundedSender<HummockEvent>,
}

impl Drop for HummockStorageShutdownGuard {
    fn drop(&mut self) {
        let _ = self
            .shutdown_sender
            .send(HummockEvent::Shutdown)
            .inspect_err(|e| error!("unable to send shutdown: {:?}", e));
    }
}

/// Hummock is the state store backend.
#[derive(Clone)]
pub struct HummockStorage {
    hummock_event_sender: UnboundedSender<HummockEvent>,

    context: Arc<CompactorContext>,

    sstable_object_id_manager: SstableObjectIdManagerRef,

    buffer_tracker: BufferTracker,

    version_update_notifier_tx: Arc<tokio::sync::watch::Sender<HummockEpoch>>,

    seal_epoch: Arc<AtomicU64>,

    pinned_version: Arc<ArcSwap<PinnedVersion>>,

    hummock_version_reader: HummockVersionReader,

    _shutdown_guard: Arc<HummockStorageShutdownGuard>,

    read_version_mapping: Arc<ReadVersionMappingType>,

    backup_reader: BackupReaderRef,

    /// current_epoch < min_current_epoch cannot be read.
    min_current_epoch: Arc<AtomicU64>,

    write_limiter: WriteLimiterRef,
}

impl HummockStorage {
    /// Creates a [`HummockStorage`].
    #[allow(clippy::too_many_arguments)]
    pub async fn new(
        options: Arc<StorageOpts>,
        sstable_store: SstableStoreRef,
        hummock_meta_client: Arc<dyn HummockMetaClient>,
        notification_client: impl NotificationClient,
        filter_key_extractor_manager: Arc<RpcFilterKeyExtractorManager>,
        state_store_metrics: Arc<HummockStateStoreMetrics>,
        compactor_metrics: Arc<CompactorMetrics>,
    ) -> HummockResult<Self> {
        let sstable_object_id_manager = Arc::new(SstableObjectIdManager::new(
            hummock_meta_client.clone(),
            options.sstable_id_remote_fetch_number,
        ));
        let backup_reader = BackupReader::new(
            &options.backup_storage_url,
            &options.backup_storage_directory,
        )
        .await
        .map_err(HummockError::read_backup_error)?;
        let write_limiter = Arc::new(WriteLimiter::default());
        let (event_tx, mut event_rx) = unbounded_channel();

        let observer_manager = ObserverManager::new(
            notification_client,
            HummockObserverNode::new(
                filter_key_extractor_manager.clone(),
                backup_reader.clone(),
                event_tx.clone(),
                write_limiter.clone(),
            ),
        )
        .await;
        observer_manager.start().await;

        let hummock_version = match event_rx.recv().await {
            Some(HummockEvent::VersionUpdate(version_update_payload::Payload::PinnedVersion(version))) => version,
            _ => unreachable!("the hummock observer manager is the first one to take the event tx. Should be full hummock version")
        };

        let (pin_version_tx, pin_version_rx) = unbounded_channel();
        let pinned_version = PinnedVersion::new(hummock_version, pin_version_tx);
        tokio::spawn(start_pinned_version_worker(
            pin_version_rx,
            hummock_meta_client.clone(),
        ));

        let compactor_context = Arc::new(CompactorContext::new_local_compact_context(
            options.clone(),
            sstable_store.clone(),
            hummock_meta_client.clone(),
            compactor_metrics.clone(),
<<<<<<< HEAD
            sstable_object_id_manager.clone(),
            FilterKeyExtractorManagerFactory::FilterKeyExtractorManagerRef(
=======
            FilterKeyExtractorManager::RpcFilterKeyExtractorManager(
>>>>>>> 1217290d
                filter_key_extractor_manager.clone(),
            ),
        ));

        let seal_epoch = Arc::new(AtomicU64::new(pinned_version.max_committed_epoch()));
        let min_current_epoch = Arc::new(AtomicU64::new(pinned_version.max_committed_epoch()));
        let hummock_event_handler = HummockEventHandler::new(
            event_tx.clone(),
            event_rx,
            pinned_version,
            compactor_context.clone(),
            sstable_object_id_manager.clone(),
            state_store_metrics.clone(),
            options
                .data_file_cache_refill_levels
                .iter()
                .copied()
                .collect(),
        );

        let instance = Self {
            context: compactor_context,
            sstable_object_id_manager,
            buffer_tracker: hummock_event_handler.buffer_tracker().clone(),
            version_update_notifier_tx: hummock_event_handler.version_update_notifier_tx(),
            seal_epoch,
            hummock_event_sender: event_tx.clone(),
            pinned_version: hummock_event_handler.pinned_version(),
            hummock_version_reader: HummockVersionReader::new(
                sstable_store,
                state_store_metrics.clone(),
            ),
            _shutdown_guard: Arc::new(HummockStorageShutdownGuard {
                shutdown_sender: event_tx,
            }),
            read_version_mapping: hummock_event_handler.read_version_mapping(),
            backup_reader,
            min_current_epoch,
            write_limiter,
        };

        tokio::spawn(hummock_event_handler.start_hummock_event_handler_worker());

        Ok(instance)
    }

    async fn new_local_inner(&self, option: NewLocalOptions) -> LocalHummockStorage {
        let (tx, rx) = tokio::sync::oneshot::channel();
        self.hummock_event_sender
            .send(HummockEvent::RegisterReadVersion {
                table_id: option.table_id,
                new_read_version_sender: tx,
                is_replicated: option.is_replicated,
            })
            .unwrap();

        let (basic_read_version, instance_guard) = rx.await.unwrap();
        LocalHummockStorage::new(
            instance_guard,
            basic_read_version,
            self.hummock_version_reader.clone(),
            self.hummock_event_sender.clone(),
            self.buffer_tracker.get_memory_limiter().clone(),
            self.write_limiter.clone(),
            option,
        )
    }

    pub fn sstable_store(&self) -> SstableStoreRef {
        self.context.sstable_store.clone()
    }

    pub fn sstable_object_id_manager(&self) -> &SstableObjectIdManagerRef {
        &self.sstable_object_id_manager
    }

<<<<<<< HEAD
    pub fn filter_key_extractor_manager(&self) -> &FilterKeyExtractorManagerRef {
        match &self.context.filter_key_extractor_manager {
            FilterKeyExtractorManagerFactory::FilterKeyExtractorManagerRef(
                filter_key_extractor_manager,
            ) => filter_key_extractor_manager,
            FilterKeyExtractorManagerFactory::ServerlessFilterKeyExtractorManager(_) => todo!(),
        }
=======
    pub fn filter_key_extractor_manager(&self) -> &FilterKeyExtractorManager {
        &self.context.filter_key_extractor_manager
>>>>>>> 1217290d
    }

    pub fn get_memory_limiter(&self) -> Arc<MemoryLimiter> {
        self.buffer_tracker.get_memory_limiter().clone()
    }

    pub fn get_pinned_version(&self) -> PinnedVersion {
        self.pinned_version.load().deref().deref().clone()
    }

    pub fn backup_reader(&self) -> BackupReaderRef {
        self.backup_reader.clone()
    }
}

#[cfg(any(test, feature = "test"))]
impl HummockStorage {
    /// Used in the compaction test tool
    pub async fn update_version_and_wait(&self, version: HummockVersion) {
        use tokio::task::yield_now;
        let version_id = version.id;
        self.hummock_event_sender
            .send(HummockEvent::VersionUpdate(
                version_update_payload::Payload::PinnedVersion(version),
            ))
            .unwrap();
        loop {
            if self.pinned_version.load().id() >= version_id {
                break;
            }

            yield_now().await
        }
    }

    pub async fn wait_version(&self, version: HummockVersion) {
        use tokio::task::yield_now;
        loop {
            if self.pinned_version.load().id() >= version.id {
                break;
            }

            yield_now().await
        }
    }

    pub fn get_shared_buffer_size(&self) -> usize {
        self.buffer_tracker.get_buffer_size()
    }

    pub async fn try_wait_epoch_for_test(&self, wait_epoch: u64) {
        let mut rx = self.version_update_notifier_tx.subscribe();
        while *(rx.borrow_and_update()) < wait_epoch {
            rx.changed().await.unwrap();
        }
    }

    /// Creates a [`HummockStorage`] with default stats. Should only be used by tests.
    pub async fn for_test(
        options: Arc<StorageOpts>,
        sstable_store: SstableStoreRef,
        hummock_meta_client: Arc<dyn HummockMetaClient>,
        notification_client: impl NotificationClient,
    ) -> HummockResult<Self> {
        Self::new(
            options,
            sstable_store,
            hummock_meta_client,
            notification_client,
            Arc::new(RpcFilterKeyExtractorManager::default()),
            Arc::new(HummockStateStoreMetrics::unused()),
            Arc::new(CompactorMetrics::unused()),
        )
        .await
    }

    pub fn storage_opts(&self) -> &Arc<StorageOpts> {
        &self.context.storage_opts
    }

    pub fn version_reader(&self) -> &HummockVersionReader {
        &self.hummock_version_reader
    }

    #[cfg(any(test, feature = "test"))]
    pub async fn wait_version_update(&self, old_id: u64) -> u64 {
        use tokio::task::yield_now;
        loop {
            let cur_id = self.pinned_version.load().id();
            if cur_id > old_id {
                return cur_id;
            }
            yield_now().await;
        }
    }
}

pub async fn get_from_sstable_info(
    sstable_store_ref: SstableStoreRef,
    sstable_info: &SstableInfo,
    full_key: FullKey<&[u8]>,
    read_options: &ReadOptions,
    dist_key_hash: Option<u64>,
    local_stats: &mut StoreLocalStatistic,
) -> HummockResult<Option<(HummockValue<Bytes>, HummockEpoch)>> {
    let sstable = sstable_store_ref.sstable(sstable_info, local_stats).await?;

    // Bloom filter key is the distribution key, which is no need to be the prefix of pk, and do not
    // contain `TablePrefix` and `VnodePrefix`.
    if let Some(hash) = dist_key_hash
        && !hit_sstable_bloom_filter(sstable.value(), &(Bound::Included(full_key.user_key), Bound::Included(full_key.user_key)), hash, local_stats)
    {
        if !read_options.ignore_range_tombstone {
            let delete_epoch = get_min_delete_range_epoch_from_sstable(
                sstable.value().as_ref(),
                full_key.user_key,
            );
            if delete_epoch <= full_key.epoch {
                return Ok(Some((HummockValue::Delete, delete_epoch)));
            }
        }

        return Ok(None);
    }

    // TODO: now SstableIterator does not use prefetch through SstableIteratorReadOptions, so we
    // use default before refinement.
    let mut iter = SstableIterator::create(
        sstable,
        sstable_store_ref.clone(),
        Arc::new(SstableIteratorReadOptions::from_read_options(read_options)),
    );
    iter.seek(full_key).await?;
    // Iterator has sought passed the borders.
    if !iter.is_valid() {
        if !read_options.ignore_range_tombstone {
            let delete_epoch = get_min_delete_range_epoch_from_sstable(
                iter.sst().value().as_ref(),
                full_key.user_key,
            );
            if delete_epoch <= full_key.epoch {
                return Ok(Some((HummockValue::Delete, delete_epoch)));
            }
        }

        return Ok(None);
    }

    // Iterator gets us the key, we tell if it's the key we want
    // or key next to it.
    let value = if iter.key().user_key == full_key.user_key {
        Some((iter.value().to_bytes(), iter.key().epoch))
    } else if !read_options.ignore_range_tombstone {
        let delete_epoch =
            get_min_delete_range_epoch_from_sstable(iter.sst().value().as_ref(), full_key.user_key);
        if delete_epoch <= full_key.epoch {
            Some((HummockValue::Delete, delete_epoch))
        } else {
            None
        }
    } else {
        None
    };

    iter.collect_local_statistic(local_stats);

    Ok(value)
}

pub fn hit_sstable_bloom_filter(
    sstable_info_ref: &Sstable,
    user_key_range: &UserKeyRangeRef<'_>,
    prefix_hash: u64,
    local_stats: &mut StoreLocalStatistic,
) -> bool {
    local_stats.bloom_filter_check_counts += 1;
    let may_exist = sstable_info_ref.may_match_hash(user_key_range, prefix_hash);
    if !may_exist {
        local_stats.bloom_filter_true_negative_counts += 1;
    }
    may_exist
}

/// Get `user_value` from `ImmutableMemtable`
pub fn get_from_batch(
    imm: &ImmutableMemtable,
    table_key: TableKey<&[u8]>,
    read_epoch: HummockEpoch,
    read_options: &ReadOptions,
    local_stats: &mut StoreLocalStatistic,
) -> Option<(HummockValue<Bytes>, HummockEpoch)> {
    imm.get(table_key, read_epoch, read_options).map(|v| {
        local_stats.get_shared_buffer_hit_counts += 1;
        v
    })
}<|MERGE_RESOLUTION|>--- conflicted
+++ resolved
@@ -32,11 +32,7 @@
 mod block_cache;
 pub use block_cache::*;
 
-<<<<<<< HEAD
-use crate::filter_key_extractor::FilterKeyExtractorManagerFactory;
-=======
 use crate::filter_key_extractor::RpcFilterKeyExtractorManager;
->>>>>>> 1217290d
 use crate::hummock::store::state_store::LocalHummockStorage;
 use crate::opts::StorageOpts;
 
@@ -189,12 +185,7 @@
             sstable_store.clone(),
             hummock_meta_client.clone(),
             compactor_metrics.clone(),
-<<<<<<< HEAD
-            sstable_object_id_manager.clone(),
-            FilterKeyExtractorManagerFactory::FilterKeyExtractorManagerRef(
-=======
             FilterKeyExtractorManager::RpcFilterKeyExtractorManager(
->>>>>>> 1217290d
                 filter_key_extractor_manager.clone(),
             ),
         ));
@@ -271,18 +262,8 @@
         &self.sstable_object_id_manager
     }
 
-<<<<<<< HEAD
-    pub fn filter_key_extractor_manager(&self) -> &FilterKeyExtractorManagerRef {
-        match &self.context.filter_key_extractor_manager {
-            FilterKeyExtractorManagerFactory::FilterKeyExtractorManagerRef(
-                filter_key_extractor_manager,
-            ) => filter_key_extractor_manager,
-            FilterKeyExtractorManagerFactory::ServerlessFilterKeyExtractorManager(_) => todo!(),
-        }
-=======
     pub fn filter_key_extractor_manager(&self) -> &FilterKeyExtractorManager {
         &self.context.filter_key_extractor_manager
->>>>>>> 1217290d
     }
 
     pub fn get_memory_limiter(&self) -> Arc<MemoryLimiter> {
