// Copyright 2024 RisingWave Labs
//
// Licensed under the Apache License, Version 2.0 (the "License");
// you may not use this file except in compliance with the License.
// You may obtain a copy of the License at
//
//     http://www.apache.org/licenses/LICENSE-2.0
//
// Unless required by applicable law or agreed to in writing, software
// distributed under the License is distributed on an "AS IS" BASIS,
// WITHOUT WARRANTIES OR CONDITIONS OF ANY KIND, either express or implied.
// See the License for the specific language governing permissions and
// limitations under the License.

use std::collections::{BinaryHeap, HashMap, HashSet};
use std::sync::atomic::Ordering;
use std::sync::Arc;

use await_tree::InstrumentAwait;
use bytes::Bytes;
use futures::{stream, FutureExt, StreamExt};
use itertools::Itertools;
use risingwave_common::util::value_encoding::column_aware_row_encoding::try_drop_invalid_columns;
use risingwave_hummock_sdk::compact::{
    compact_task_to_string, estimate_memory_for_compact_task, statistics_compact_task,
};
use risingwave_hummock_sdk::key::{FullKey, FullKeyTracker};
use risingwave_hummock_sdk::key_range::{KeyRange, KeyRangeCommon};
use risingwave_hummock_sdk::table_stats::{add_table_stats_map, TableStats, TableStatsMap};
use risingwave_hummock_sdk::{
    can_concat, compact_task_output_to_string, HummockSstableObjectId, KeyComparator,
};
use risingwave_pb::hummock::compact_task::{TaskStatus, TaskType};
use risingwave_pb::hummock::{BloomFilterType, CompactTask, LevelType, SstableInfo};
use thiserror_ext::AsReport;
use tokio::sync::oneshot::Receiver;

use super::iterator::MonitoredCompactorIterator;
use super::task_progress::TaskProgress;
use super::{CompactionStatistics, TaskConfig};
use crate::filter_key_extractor::{FilterKeyExtractorImpl, FilterKeyExtractorManager};
use crate::hummock::compactor::compaction_utils::{
    build_multi_compaction_filter, estimate_task_output_capacity, generate_splits,
};
use crate::hummock::compactor::iterator::ConcatSstableIterator;
use crate::hummock::compactor::task_progress::TaskProgressGuard;
use crate::hummock::compactor::{
    await_tree_key, fast_compactor_runner, CompactOutput, CompactionFilter, Compactor,
    CompactorContext,
};
use crate::hummock::iterator::{
    Forward, HummockIterator, MergeIterator, SkipWatermarkIterator, ValueMeta,
};
use crate::hummock::multi_builder::{CapacitySplitTableBuilder, TableBuilderFactory};
use crate::hummock::utils::MemoryTracker;
use crate::hummock::value::HummockValue;
use crate::hummock::{
    BlockedXor16FilterBuilder, CachePolicy, CompressionAlgorithm, GetObjectId, HummockResult,
    SstableBuilderOptions, SstableStoreRef,
};
use crate::monitor::{CompactorMetrics, StoreLocalStatistic};
pub struct CompactorRunner {
    compact_task: CompactTask,
    compactor: Compactor,
    sstable_store: SstableStoreRef,
    key_range: KeyRange,
    split_index: usize,
}

const MAX_OVERLAPPING_SST: usize = 64;

impl CompactorRunner {
    pub fn new(
        split_index: usize,
        context: CompactorContext,
        task: CompactTask,
        object_id_getter: Box<dyn GetObjectId>,
    ) -> Self {
        let mut options: SstableBuilderOptions = context.storage_opts.as_ref().into();
        options.compression_algorithm = match task.compression_algorithm {
            0 => CompressionAlgorithm::None,
            1 => CompressionAlgorithm::Lz4,
            _ => CompressionAlgorithm::Zstd,
        };

        options.capacity = estimate_task_output_capacity(context.clone(), &task);
        let kv_count = task
            .input_ssts
            .iter()
            .flat_map(|level| level.table_infos.iter())
            .map(|sst| sst.total_key_count)
            .sum::<u64>() as usize;
        let use_block_based_filter =
            BlockedXor16FilterBuilder::is_kv_count_too_large(kv_count) || task.target_level > 0;

        let key_range = KeyRange {
            left: Bytes::copy_from_slice(task.splits[split_index].get_left()),
            right: Bytes::copy_from_slice(task.splits[split_index].get_right()),
            right_exclusive: true,
        };

        let compactor = Compactor::new(
            context.clone(),
            options,
            TaskConfig {
                key_range: key_range.clone(),
                cache_policy: CachePolicy::NotFill,
                gc_delete_keys: task.gc_delete_keys,
                watermark: task.watermark,
                stats_target_table_ids: Some(HashSet::from_iter(task.existing_table_ids.clone())),
                task_type: task.task_type(),
                is_target_l0_or_lbase: task.target_level == 0
                    || task.target_level == task.base_level,
                use_block_based_filter,
                table_vnode_partition: task.table_vnode_partition.clone(),
                table_schemas: task
                    .table_schemas
                    .iter()
                    .map(|(k, v)| (*k, v.clone()))
                    .collect(),
                disable_drop_column_optimization: false,
            },
            object_id_getter,
        );

        Self {
            compactor,
            compact_task: task,
            sstable_store: context.sstable_store,
            key_range,
            split_index,
        }
    }

    pub async fn run(
        &self,
        compaction_filter: impl CompactionFilter,
        filter_key_extractor: Arc<FilterKeyExtractorImpl>,
        task_progress: Arc<TaskProgress>,
    ) -> HummockResult<CompactOutput> {
<<<<<<< HEAD
        let enable_vnode_bitmap = self.compact_task.enable_sst_vnode_bitmap
            && !self.compactor.context.is_share_buffer_compact
            && self.compact_task.target_level == 0;
        let (iter, del_iter) = self.build_sst_iter(task_progress.clone()).await?;
=======
        let iter = self.build_sst_iter(task_progress.clone())?;
>>>>>>> accec497
        let (ssts, compaction_stat) = self
            .compactor
            .compact_key_range(
                iter,
                compaction_filter,
                filter_key_extractor,
                Some(task_progress),
                Some(self.compact_task.task_id),
                Some(self.split_index),
                enable_vnode_bitmap,
            )
            .await?;
        Ok((self.split_index, ssts, compaction_stat))
    }

    /// Build the merge iterator based on the given input ssts.
    fn build_sst_iter(
        &self,
        task_progress: Arc<TaskProgress>,
    ) -> HummockResult<impl HummockIterator<Direction = Forward>> {
        let compactor_iter_max_io_retry_times = self
            .compactor
            .context
            .storage_opts
            .compactor_iter_max_io_retry_times;
        let mut table_iters = Vec::new();
        for level in &self.compact_task.input_ssts {
            if level.table_infos.is_empty() {
                continue;
            }

            let tables = level
                .table_infos
                .iter()
                .filter(|table_info| {
                    let key_range = KeyRange::from(table_info.key_range.as_ref().unwrap());
                    let table_ids = &table_info.table_ids;
                    let exist_table = table_ids
                        .iter()
                        .any(|table_id| self.compact_task.existing_table_ids.contains(table_id));

                    self.key_range.full_key_overlap(&key_range) && exist_table
                })
                .cloned()
                .collect_vec();
            // Do not need to filter the table because manager has done it.
            if level.level_type == LevelType::Nonoverlapping as i32 {
                debug_assert!(can_concat(&level.table_infos));
                table_iters.push(ConcatSstableIterator::new(
                    self.compact_task.existing_table_ids.clone(),
                    tables,
                    self.compactor.task_config.key_range.clone(),
                    self.sstable_store.clone(),
                    task_progress.clone(),
                    compactor_iter_max_io_retry_times,
                ));
            } else if tables.len() > MAX_OVERLAPPING_SST {
                let sst_groups = partition_overlapping_sstable_infos(tables);
                tracing::warn!(
                    "COMPACT A LARGE OVERLAPPING LEVEL: try to partition {} ssts with {} groups",
                    level.table_infos.len(),
                    sst_groups.len()
                );
                for table_infos in sst_groups {
                    assert!(can_concat(&table_infos));
                    table_iters.push(ConcatSstableIterator::new(
                        self.compact_task.existing_table_ids.clone(),
                        table_infos,
                        self.compactor.task_config.key_range.clone(),
                        self.sstable_store.clone(),
                        task_progress.clone(),
                        compactor_iter_max_io_retry_times,
                    ));
                }
            } else {
                for table_info in tables {
                    table_iters.push(ConcatSstableIterator::new(
                        self.compact_task.existing_table_ids.clone(),
                        vec![table_info],
                        self.compactor.task_config.key_range.clone(),
                        self.sstable_store.clone(),
                        task_progress.clone(),
                        compactor_iter_max_io_retry_times,
                    ));
                }
            }
        }

        // The `SkipWatermarkIterator` is used to handle the table watermark state cleaning introduced
        // in https://github.com/risingwavelabs/risingwave/issues/13148
        Ok(SkipWatermarkIterator::from_safe_epoch_watermarks(
            MonitoredCompactorIterator::new(
                MergeIterator::for_compactor(table_iters),
                task_progress.clone(),
            ),
            &self.compact_task.table_watermarks,
        ))
    }
}

pub fn partition_overlapping_sstable_infos(
    mut origin_infos: Vec<SstableInfo>,
) -> Vec<Vec<SstableInfo>> {
    pub struct SstableGroup {
        ssts: Vec<SstableInfo>,
        max_right_bound: Vec<u8>,
    }

    impl PartialEq for SstableGroup {
        fn eq(&self, other: &SstableGroup) -> bool {
            self.max_right_bound == other.max_right_bound
        }
    }
    impl PartialOrd for SstableGroup {
        fn partial_cmp(&self, other: &SstableGroup) -> Option<std::cmp::Ordering> {
            Some(self.cmp(other))
        }
    }
    impl Eq for SstableGroup {}
    impl Ord for SstableGroup {
        fn cmp(&self, other: &SstableGroup) -> std::cmp::Ordering {
            // Pick group with the smallest right bound for every new sstable.
            KeyComparator::compare_encoded_full_key(&other.max_right_bound, &self.max_right_bound)
        }
    }
    let mut groups: BinaryHeap<SstableGroup> = BinaryHeap::default();
    origin_infos.sort_by(|a, b| {
        let x = a.key_range.as_ref().unwrap();
        let y = b.key_range.as_ref().unwrap();
        KeyComparator::compare_encoded_full_key(&x.left, &y.left)
    });
    for sst in origin_infos {
        // Pick group with the smallest right bound for every new sstable. So do not check the larger one if the smallest one does not meet condition.
        if let Some(mut prev_group) = groups.peek_mut() {
            if KeyComparator::encoded_full_key_less_than(
                &prev_group.max_right_bound,
                &sst.key_range.as_ref().unwrap().left,
            ) {
                prev_group.max_right_bound = sst.key_range.as_ref().unwrap().right.clone();
                prev_group.ssts.push(sst);
                continue;
            }
        }
        groups.push(SstableGroup {
            max_right_bound: sst.key_range.as_ref().unwrap().right.clone(),
            ssts: vec![sst],
        });
    }
    assert!(!groups.is_empty());
    groups.into_iter().map(|group| group.ssts).collect_vec()
}

/// Handles a compaction task and reports its status to hummock manager.
/// Always return `Ok` and let hummock manager handle errors.
pub async fn compact(
    compactor_context: CompactorContext,
    mut compact_task: CompactTask,
    mut shutdown_rx: Receiver<()>,
    object_id_getter: Box<dyn GetObjectId>,
    filter_key_extractor_manager: FilterKeyExtractorManager,
) -> (
    (CompactTask, HashMap<u32, TableStats>),
    Option<MemoryTracker>,
) {
    let context = compactor_context.clone();
    let group_label = compact_task.compaction_group_id.to_string();
    let cur_level_label = compact_task.input_ssts[0].level_idx.to_string();
    let select_table_infos = compact_task
        .input_ssts
        .iter()
        .filter(|level| level.level_idx != compact_task.target_level)
        .flat_map(|level| level.table_infos.iter())
        .collect_vec();
    let target_table_infos = compact_task
        .input_ssts
        .iter()
        .filter(|level| level.level_idx == compact_task.target_level)
        .flat_map(|level| level.table_infos.iter())
        .collect_vec();
    let select_size = select_table_infos
        .iter()
        .map(|table| table.file_size)
        .sum::<u64>();
    context
        .compactor_metrics
        .compact_read_current_level
        .with_label_values(&[&group_label, &cur_level_label])
        .inc_by(select_size);
    context
        .compactor_metrics
        .compact_read_sstn_current_level
        .with_label_values(&[&group_label, &cur_level_label])
        .inc_by(select_table_infos.len() as u64);

    let target_level_read_bytes = target_table_infos.iter().map(|t| t.file_size).sum::<u64>();
    let next_level_label = compact_task.target_level.to_string();
    context
        .compactor_metrics
        .compact_read_next_level
        .with_label_values(&[&group_label, next_level_label.as_str()])
        .inc_by(target_level_read_bytes);
    context
        .compactor_metrics
        .compact_read_sstn_next_level
        .with_label_values(&[&group_label, next_level_label.as_str()])
        .inc_by(target_table_infos.len() as u64);

    let timer = context
        .compactor_metrics
        .compact_task_duration
        .with_label_values(&[
            &group_label,
            &compact_task.input_ssts[0].level_idx.to_string(),
        ])
        .start_timer();

    let multi_filter = build_multi_compaction_filter(&compact_task);

    let mut compact_table_ids = compact_task
        .input_ssts
        .iter()
        .flat_map(|level| level.table_infos.iter())
        .flat_map(|sst| sst.table_ids.clone())
        .collect_vec();
    compact_table_ids.sort();
    compact_table_ids.dedup();
    let single_table = compact_table_ids.len() == 1;

    let existing_table_ids: HashSet<u32> =
        HashSet::from_iter(compact_task.existing_table_ids.clone());
    let compact_table_ids = HashSet::from_iter(
        compact_table_ids
            .into_iter()
            .filter(|table_id| existing_table_ids.contains(table_id)),
    );
    let multi_filter_key_extractor = match filter_key_extractor_manager
        .acquire(compact_table_ids.clone())
        .await
    {
        Err(e) => {
            tracing::error!(error = %e.as_report(), "Failed to fetch filter key extractor tables [{:?}], it may caused by some RPC error", compact_task.existing_table_ids);
            let task_status = TaskStatus::ExecuteFailed;
            return (
                compact_done(compact_task, context.clone(), vec![], task_status),
                None,
            );
        }
        Ok(extractor) => extractor,
    };

    if let FilterKeyExtractorImpl::Multi(multi) = &multi_filter_key_extractor {
        let found_tables = multi.get_existing_table_ids();
        let removed_tables = compact_table_ids
            .iter()
            .filter(|table_id| !found_tables.contains(table_id))
            .collect_vec();
        if !removed_tables.is_empty() {
            tracing::error!("Failed to fetch filter key extractor tables [{:?}. [{:?}] may be removed by meta-service. ", compact_table_ids, removed_tables);
            let task_status = TaskStatus::ExecuteFailed;
            return (
                compact_done(compact_task, context.clone(), vec![], task_status),
                None,
            );
        }
    }

    let multi_filter_key_extractor = Arc::new(multi_filter_key_extractor);
    let has_tombstone = compact_task
        .input_ssts
        .iter()
        .flat_map(|level| level.table_infos.iter())
        .any(|sst| sst.range_tombstone_count > 0);
    let has_ttl = compact_task
        .table_options
        .iter()
        .any(|(_, table_option)| table_option.retention_seconds.is_some_and(|ttl| ttl > 0));
    let mut task_status = TaskStatus::Success;
    // skip sst related to non-existent able_id to reduce io
    let sstable_infos = compact_task
        .input_ssts
        .iter()
        .flat_map(|level| level.table_infos.iter())
        .filter(|table_info| {
            let table_ids = &table_info.table_ids;
            table_ids
                .iter()
                .any(|table_id| existing_table_ids.contains(table_id))
        })
        .cloned()
        .collect_vec();
    let compaction_size = sstable_infos
        .iter()
        .map(|table_info| table_info.file_size)
        .sum::<u64>();
    let all_ssts_are_blocked_filter = sstable_infos
        .iter()
        .all(|table_info| table_info.bloom_filter_kind() == BloomFilterType::Blocked);

    let delete_key_count = sstable_infos
        .iter()
        .map(|table_info| table_info.stale_key_count + table_info.range_tombstone_count)
        .sum::<u64>();
    let total_key_count = sstable_infos
        .iter()
        .map(|table_info| table_info.total_key_count)
        .sum::<u64>();
    let optimize_by_copy_block = context.storage_opts.enable_fast_compaction
        && all_ssts_are_blocked_filter
        && !has_tombstone
        && !has_ttl
        && single_table
        && compact_task.target_level > 0
        && compact_task.input_ssts.len() == 2
        && compaction_size < context.storage_opts.compactor_fast_max_compact_task_size
        && delete_key_count * 100
            < context.storage_opts.compactor_fast_max_compact_delete_ratio as u64 * total_key_count
        && compact_task.task_type() == TaskType::Dynamic;

    if !optimize_by_copy_block {
        match generate_splits(&sstable_infos, compaction_size, context.clone()).await {
            Ok(splits) => {
                if !splits.is_empty() {
                    compact_task.splits = splits;
                }
            }
            Err(e) => {
                tracing::warn!(error = %e.as_report(), "Failed to generate_splits");
                task_status = TaskStatus::ExecuteFailed;
                return (
                    compact_done(compact_task, context.clone(), vec![], task_status),
                    None,
                );
            }
        }
    }
    let compact_task_statistics = statistics_compact_task(&compact_task);
    // Number of splits (key ranges) is equal to number of compaction tasks
    let parallelism = compact_task.splits.len();
    assert_ne!(parallelism, 0, "splits cannot be empty");
    if !context.acquire_task_quota(parallelism as u32) {
        tracing::warn!(
            "Not enough core parallelism to serve the task {} task_parallelism {} running_task_parallelism {} max_task_parallelism {}",
            compact_task.task_id,
            parallelism,
            context.running_task_parallelism.load(Ordering::Relaxed),
            context.max_task_parallelism.load(Ordering::Relaxed),
        );
        return (
            compact_done(
                compact_task,
                context.clone(),
                vec![],
                TaskStatus::NoAvailCpuResourceCanceled,
            ),
            None,
        );
    }

    let _release_quota_guard =
        scopeguard::guard((parallelism, context.clone()), |(parallelism, context)| {
            context.release_task_quota(parallelism as u32);
        });

    let mut output_ssts = Vec::with_capacity(parallelism);
    let mut compaction_futures = vec![];
    let mut abort_handles = vec![];
    let task_progress_guard =
        TaskProgressGuard::new(compact_task.task_id, context.task_progress_manager.clone());

    let capacity = estimate_task_output_capacity(context.clone(), &compact_task);

    let task_memory_capacity_with_parallelism = estimate_memory_for_compact_task(
        &compact_task,
        (context.storage_opts.block_size_kb as u64) * (1 << 10),
        context
            .storage_opts
            .object_store_config
            .s3
            .object_store_recv_buffer_size
            .unwrap_or(6 * 1024 * 1024) as u64,
        capacity as u64,
        context.sstable_store.store().support_streaming_upload(),
    ) * compact_task.splits.len() as u64;

    tracing::info!(
        "Ready to handle task: {} compact_task_statistics {:?} compression_algorithm {:?}  parallelism {} task_memory_capacity_with_parallelism {}, enable fast runner: {}, {}",
            compact_task.task_id,
            compact_task_statistics,
            compact_task.compression_algorithm,
            parallelism,
            task_memory_capacity_with_parallelism,
            optimize_by_copy_block,
            compact_task_to_string(&compact_task),
    );

    // If the task does not have enough memory, it should cancel the task and let the meta
    // reschedule it, so that it does not occupy the compactor's resources.
    let memory_detector = context
        .memory_limiter
        .try_require_memory(task_memory_capacity_with_parallelism);
    if memory_detector.is_none() {
        tracing::warn!(
                "Not enough memory to serve the task {} task_memory_capacity_with_parallelism {}  memory_usage {} memory_quota {}",
                compact_task.task_id,
                task_memory_capacity_with_parallelism,
                context.memory_limiter.get_memory_usage(),
                context.memory_limiter.quota()
            );
        task_status = TaskStatus::NoAvailMemoryResourceCanceled;
        return (
            compact_done(compact_task, context.clone(), output_ssts, task_status),
            memory_detector,
        );
    }

    context.compactor_metrics.compact_task_pending_num.inc();
    context
        .compactor_metrics
        .compact_task_pending_parallelism
        .add(parallelism as _);
    let _release_metrics_guard =
        scopeguard::guard((parallelism, context.clone()), |(parallelism, context)| {
            context.compactor_metrics.compact_task_pending_num.dec();
            context
                .compactor_metrics
                .compact_task_pending_parallelism
                .sub(parallelism as _);
        });

    if optimize_by_copy_block {
        let runner = fast_compactor_runner::CompactorRunner::new(
            context.clone(),
            compact_task.clone(),
            multi_filter_key_extractor.clone(),
            object_id_getter.clone(),
            task_progress_guard.progress.clone(),
        );

        tokio::select! {
            _ = &mut shutdown_rx => {
                tracing::warn!("Compaction task cancelled externally:\n{}", compact_task_to_string(&compact_task));
                task_status = TaskStatus::ManualCanceled;
            },

            ret = runner.run() => {
                match ret {
                    Ok((ssts, statistics)) => {
                        output_ssts.push((0, ssts, statistics));
                    }
                    Err(e) => {
                        task_status = TaskStatus::ExecuteFailed;
                        tracing::warn!(
                            error = %e.as_report(),
                            "Compaction task {} failed with error",
                            compact_task.task_id,
                        );
                    }
                }
            }
        }

        // After a compaction is done, mutate the compaction task.
        let (compact_task, table_stats) =
            compact_done(compact_task, context.clone(), output_ssts, task_status);
        let cost_time = timer.stop_and_record() * 1000.0;
        tracing::info!(
            "Finished fast compaction task in {:?}ms: {}",
            cost_time,
            compact_task_to_string(&compact_task)
        );
        return ((compact_task, table_stats), memory_detector);
    }
    for (split_index, _) in compact_task.splits.iter().enumerate() {
        let filter = multi_filter.clone();
        let multi_filter_key_extractor = multi_filter_key_extractor.clone();
        let compactor_runner = CompactorRunner::new(
            split_index,
            compactor_context.clone(),
            compact_task.clone(),
            object_id_getter.clone(),
        );
        let task_progress = task_progress_guard.progress.clone();
        let runner = async move {
            compactor_runner
                .run(filter, multi_filter_key_extractor, task_progress)
                .await
        };
        let traced = match context.await_tree_reg.as_ref() {
            None => runner.right_future(),
            Some(await_tree_reg) => await_tree_reg
                .register(
                    await_tree_key::CompactRunner {
                        task_id: compact_task.task_id,
                        split_index,
                    },
                    format!(
                        "Compaction Task {} Split {} ",
                        compact_task.task_id, split_index
                    ),
                )
                .instrument(runner)
                .left_future(),
        };
        let handle = tokio::spawn(traced);
        abort_handles.push(handle.abort_handle());
        compaction_futures.push(handle);
    }

    let mut buffered = stream::iter(compaction_futures).buffer_unordered(parallelism);
    loop {
        tokio::select! {
            _ = &mut shutdown_rx => {
                tracing::warn!("Compaction task cancelled externally:\n{}", compact_task_to_string(&compact_task));
                task_status = TaskStatus::ManualCanceled;
                break;
            }
            future_result = buffered.next() => {
                match future_result {
                    Some(Ok(Ok((split_index, ssts, compact_stat)))) => {
                        output_ssts.push((split_index, ssts, compact_stat));
                    }
                    Some(Ok(Err(e))) => {
                        task_status = TaskStatus::ExecuteFailed;
                        tracing::warn!(
                            error = %e.as_report(),
                            "Compaction task {} failed with error",
                            compact_task.task_id,
                        );
                        break;
                    }
                    Some(Err(e)) => {
                        task_status = TaskStatus::JoinHandleFailed;
                        tracing::warn!(
                            error = %e.as_report(),
                            "Compaction task {} failed with join handle error",
                            compact_task.task_id,
                        );
                        break;
                    }
                    None => break,
                }
            }
        }
    }

    if task_status != TaskStatus::Success {
        for abort_handle in abort_handles {
            abort_handle.abort();
        }
        output_ssts.clear();
    }
    // Sort by split/key range index.
    if !output_ssts.is_empty() {
        output_ssts.sort_by_key(|(split_index, ..)| *split_index);
    }

    // After a compaction is done, mutate the compaction task.
    let (compact_task, table_stats) =
        compact_done(compact_task, context.clone(), output_ssts, task_status);
    let cost_time = timer.stop_and_record() * 1000.0;
    tracing::info!(
        "Finished compaction task in {:?}ms: {}",
        cost_time,
        compact_task_output_to_string(&compact_task)
    );
    ((compact_task, table_stats), memory_detector)
}

/// Fills in the compact task and tries to report the task result to meta node.
fn compact_done(
    mut compact_task: CompactTask,
    context: CompactorContext,
    output_ssts: Vec<CompactOutput>,
    task_status: TaskStatus,
) -> (CompactTask, HashMap<u32, TableStats>) {
    let mut table_stats_map = TableStatsMap::default();
    compact_task.set_task_status(task_status);
    compact_task
        .sorted_output_ssts
        .reserve(compact_task.splits.len());
    let mut compaction_write_bytes = 0;
    for (
        _,
        ssts,
        CompactionStatistics {
            delta_drop_stat, ..
        },
    ) in output_ssts
    {
        add_table_stats_map(&mut table_stats_map, &delta_drop_stat);
        for sst_info in ssts {
            compaction_write_bytes += sst_info.file_size();
            compact_task.sorted_output_ssts.push(sst_info.sst_info);
        }
    }

    let group_label = compact_task.compaction_group_id.to_string();
    let level_label = compact_task.target_level.to_string();
    context
        .compactor_metrics
        .compact_write_bytes
        .with_label_values(&[&group_label, level_label.as_str()])
        .inc_by(compaction_write_bytes);
    context
        .compactor_metrics
        .compact_write_sstn
        .with_label_values(&[&group_label, level_label.as_str()])
        .inc_by(compact_task.sorted_output_ssts.len() as u64);

    (compact_task, table_stats_map)
}

pub async fn compact_and_build_sst<F>(
    sst_builder: &mut CapacitySplitTableBuilder<F>,
    task_config: &TaskConfig,
    compactor_metrics: Arc<CompactorMetrics>,
    mut iter: impl HummockIterator<Direction = Forward>,
    mut compaction_filter: impl CompactionFilter,
) -> HummockResult<CompactionStatistics>
where
    F: TableBuilderFactory,
{
    if !task_config.key_range.left.is_empty() {
        let full_key = FullKey::decode(&task_config.key_range.left);
        iter.seek(full_key)
            .verbose_instrument_await("iter_seek")
            .await?;
    } else {
        iter.rewind().verbose_instrument_await("rewind").await?;
    };

    let end_key = if task_config.key_range.right.is_empty() {
        FullKey::default()
    } else {
        FullKey::decode(&task_config.key_range.right).to_vec()
    };
    let max_key = end_key.to_ref();

    let mut full_key_tracker = FullKeyTracker::<Vec<u8>>::new(FullKey::default());
    let mut watermark_can_see_last_key = false;
    let mut local_stats = StoreLocalStatistic::default();

    // Keep table stats changes due to dropping KV.
    let mut table_stats_drop = TableStatsMap::default();
    let mut last_table_stats = TableStats::default();
    let mut last_table_id = None;
    let mut compaction_statistics = CompactionStatistics::default();
    // object id -> block id. For an object id, block id is updated in a monotonically increasing manner.
    let mut skip_schema_check: HashMap<HummockSstableObjectId, u64> = HashMap::default();
    let schemas: HashMap<u32, HashSet<i32>> = task_config
        .table_schemas
        .iter()
        .map(|(table_id, schema)| (*table_id, schema.column_ids.iter().copied().collect()))
        .collect();
    while iter.is_valid() {
        let iter_key = iter.key();
        compaction_statistics.iter_total_key_counts += 1;

        let is_new_user_key = full_key_tracker.observe(iter.key());
        let mut drop = false;

        // CRITICAL WARN: Because of memtable spill, there may be several versions of the same user-key share the same `pure_epoch`. Do not change this code unless necessary.
        let epoch = iter_key.epoch_with_gap.pure_epoch();
        let value = iter.value();
        let ValueMeta {
            object_id,
            block_id,
        } = iter.value_meta();
        if is_new_user_key {
            if !max_key.is_empty() && iter_key >= max_key {
                break;
            }
            watermark_can_see_last_key = false;
            if value.is_delete() {
                local_stats.skip_delete_key_count += 1;
            }
        } else {
            local_stats.skip_multi_version_key_count += 1;
        }

        if last_table_id.map_or(true, |last_table_id| {
            last_table_id != iter_key.user_key.table_id.table_id
        }) {
            if let Some(last_table_id) = last_table_id.take() {
                table_stats_drop.insert(last_table_id, std::mem::take(&mut last_table_stats));
            }
            last_table_id = Some(iter_key.user_key.table_id.table_id);
        }

        // Among keys with same user key, only retain keys which satisfy `epoch` >= `watermark`.
        // If there is no keys whose epoch is equal or greater than `watermark`, keep the latest
        // key which satisfies `epoch` < `watermark`
        // in our design, frontend avoid to access keys which had be deleted, so we dont
        // need to consider the epoch when the compaction_filter match (it
        // means that mv had drop)
        // Because of memtable spill, there may be a PUT key share the same `pure_epoch` with DELETE key.
        // Do not assume that "the epoch of keys behind must be smaller than the current key."
        if (epoch < task_config.watermark && task_config.gc_delete_keys && value.is_delete())
            || (epoch < task_config.watermark && watermark_can_see_last_key)
        {
            drop = true;
        }

        if !drop && compaction_filter.should_delete(iter_key) {
            drop = true;
        }

        if epoch <= task_config.watermark {
            watermark_can_see_last_key = true;
        }
        if drop {
            compaction_statistics.iter_drop_key_counts += 1;

            let should_count = match task_config.stats_target_table_ids.as_ref() {
                Some(target_table_ids) => {
                    target_table_ids.contains(&iter_key.user_key.table_id.table_id)
                }
                None => true,
            };
            if should_count {
                last_table_stats.total_key_count -= 1;
                last_table_stats.total_key_size -= iter_key.encoded_len() as i64;
                last_table_stats.total_value_size -= iter.value().encoded_len() as i64;
            }
            iter.next()
                .verbose_instrument_await("iter_next_in_drop")
                .await?;
            continue;
        }

        // May drop stale columns
        let check_table_id = iter_key.user_key.table_id.table_id;
        let mut is_value_rewritten = false;
        if let HummockValue::Put(v) = value
            && let Some(object_id) = object_id
            && let Some(block_id) = block_id
            && !skip_schema_check
                .get(&object_id)
                .map(|prev_block_id| {
                    assert!(*prev_block_id <= block_id);
                    *prev_block_id == block_id
                })
                .unwrap_or(false)
            && let Some(schema) = schemas.get(&check_table_id)
        {
            let value_size = v.len();
            match try_drop_invalid_columns(v, schema) {
                None => {
                    if !task_config.disable_drop_column_optimization {
                        // Under the assumption that all values in the same (object, block) group should share the same schema,
                        // if one value drops no columns during a compaction, no need to check other values in the same group.
                        skip_schema_check.insert(object_id, block_id);
                    }
                }
                Some(new_value) => {
                    is_value_rewritten = true;
                    let new_put = HummockValue::put(new_value.as_slice());
                    sst_builder
                        .add_full_key(iter_key, new_put, is_new_user_key)
                        .verbose_instrument_await("add_rewritten_full_key")
                        .await?;
                    let value_size_change = value_size as i64 - new_value.len() as i64;
                    assert!(value_size_change >= 0);
                    last_table_stats.total_value_size -= value_size_change;
                }
            }
        }

        if !is_value_rewritten {
            // Don't allow two SSTs to share same user key
            sst_builder
                .add_full_key(iter_key, value, is_new_user_key)
                .verbose_instrument_await("add_full_key")
                .await?;
        }

        iter.next().verbose_instrument_await("iter_next").await?;
    }

    if let Some(last_table_id) = last_table_id.take() {
        table_stats_drop.insert(last_table_id, std::mem::take(&mut last_table_stats));
    }
    iter.collect_local_statistic(&mut local_stats);
    local_stats.report_compactor(compactor_metrics.as_ref());
    compaction_statistics.delta_drop_stat = table_stats_drop;

    Ok(compaction_statistics)
}

#[cfg(test)]
pub mod tests {
    use risingwave_hummock_sdk::can_concat;

    use crate::hummock::compactor::compactor_runner::partition_overlapping_sstable_infos;
    use crate::hummock::iterator::test_utils::mock_sstable_store;
    use crate::hummock::test_utils::{
        default_builder_opt_for_test, gen_test_sstable_info, test_key_of, test_value_of,
    };
    use crate::hummock::value::HummockValue;

    #[tokio::test]
    async fn test_partition_overlapping_level() {
        const TEST_KEYS_COUNT: usize = 10;
        let sstable_store = mock_sstable_store();
        let mut table_infos = vec![];
        for object_id in 0..10 {
            let start_index = object_id * TEST_KEYS_COUNT;
            let end_index = start_index + 2 * TEST_KEYS_COUNT;
            let table_info = gen_test_sstable_info(
                default_builder_opt_for_test(),
                object_id as u64,
                (start_index..end_index)
                    .map(|i| (test_key_of(i), HummockValue::put(test_value_of(i)))),
                sstable_store.clone(),
            )
            .await;
            table_infos.push(table_info);
        }
        let table_infos = partition_overlapping_sstable_infos(table_infos);
        assert_eq!(table_infos.len(), 2);
        for ssts in table_infos {
            assert!(can_concat(&ssts));
        }
    }
}<|MERGE_RESOLUTION|>--- conflicted
+++ resolved
@@ -138,14 +138,10 @@
         filter_key_extractor: Arc<FilterKeyExtractorImpl>,
         task_progress: Arc<TaskProgress>,
     ) -> HummockResult<CompactOutput> {
-<<<<<<< HEAD
         let enable_vnode_bitmap = self.compact_task.enable_sst_vnode_bitmap
             && !self.compactor.context.is_share_buffer_compact
             && self.compact_task.target_level == 0;
-        let (iter, del_iter) = self.build_sst_iter(task_progress.clone()).await?;
-=======
         let iter = self.build_sst_iter(task_progress.clone())?;
->>>>>>> accec497
         let (ssts, compaction_stat) = self
             .compactor
             .compact_key_range(
