// Copyright 2024 RisingWave Labs
//
// Licensed under the Apache License, Version 2.0 (the "License");
// you may not use this file except in compliance with the License.
// You may obtain a copy of the License at
//
//     http://www.apache.org/licenses/LICENSE-2.0
//
// Unless required by applicable law or agreed to in writing, software
// distributed under the License is distributed on an "AS IS" BASIS,
// WITHOUT WARRANTIES OR CONDITIONS OF ANY KIND, either express or implied.
// See the License for the specific language governing permissions and
// limitations under the License.

use std::collections::hash_map::Entry;
use std::collections::{BTreeSet, HashMap, HashSet};
use std::mem::{replace, size_of};
use std::ops::Deref;
use std::sync::{Arc, LazyLock};

use itertools::Itertools;
use risingwave_common::catalog::TableId;
use risingwave_common::util::epoch::INVALID_EPOCH;
use risingwave_pb::hummock::group_delta::PbDeltaType;
use risingwave_pb::hummock::hummock_version_delta::PbGroupDeltas;
use risingwave_pb::hummock::{
<<<<<<< HEAD
    PbGroupConstruct, PbGroupDelta, PbGroupDestroy, PbGroupMerge, PbGroupMetaChange,
    PbGroupTableChange, PbHummockVersion, PbHummockVersionDelta, PbIntraLevelDelta,
    PbStateTableInfo, StateTableInfo, StateTableInfoDelta,
=======
    CompactionConfig, PbGroupConstruct, PbGroupDelta, PbGroupDestroy, PbGroupMerge,
    PbGroupMetaChange, PbGroupTableChange, PbHummockVersion, PbHummockVersionDelta,
    PbIntraLevelDelta, PbStateTableInfo, StateTableInfo, StateTableInfoDelta,
>>>>>>> 00150a30
};
use tracing::warn;

use crate::change_log::{ChangeLogDelta, TableChangeLog};
use crate::level::Levels;
use crate::sstable_info::SstableInfo;
use crate::table_watermark::TableWatermarks;
use crate::{CompactionGroupId, HummockSstableObjectId, HummockVersionId, FIRST_VERSION_ID};

#[derive(Debug, Clone, PartialEq)]
pub struct HummockVersionStateTableInfo {
    state_table_info: HashMap<TableId, PbStateTableInfo>,

    // in memory index
    compaction_group_member_tables: HashMap<CompactionGroupId, BTreeSet<TableId>>,
}

impl HummockVersionStateTableInfo {
    pub fn empty() -> Self {
        Self {
            state_table_info: HashMap::new(),
            compaction_group_member_tables: HashMap::new(),
        }
    }

    pub fn build_compaction_group_member_tables(
        state_table_info: &HashMap<TableId, PbStateTableInfo>,
    ) -> HashMap<CompactionGroupId, BTreeSet<TableId>> {
        let mut ret: HashMap<_, BTreeSet<_>> = HashMap::new();
        for (table_id, info) in state_table_info {
            assert!(ret
                .entry(info.compaction_group_id)
                .or_default()
                .insert(*table_id));
        }
        ret
    }

    pub fn build_table_compaction_group_id(&self) -> HashMap<TableId, CompactionGroupId> {
        self.state_table_info
            .iter()
            .map(|(table_id, info)| (*table_id, info.compaction_group_id))
            .collect()
    }

    pub fn from_protobuf(state_table_info: &HashMap<u32, PbStateTableInfo>) -> Self {
        let state_table_info = state_table_info
            .iter()
            .map(|(table_id, info)| (TableId::new(*table_id), *info))
            .collect();
        let compaction_group_member_tables =
            Self::build_compaction_group_member_tables(&state_table_info);
        Self {
            state_table_info,
            compaction_group_member_tables,
        }
    }

    pub fn to_protobuf(&self) -> HashMap<u32, PbStateTableInfo> {
        self.state_table_info
            .iter()
            .map(|(table_id, info)| (table_id.table_id, *info))
            .collect()
    }

    pub fn apply_delta(
        &mut self,
        delta: &HashMap<TableId, StateTableInfoDelta>,
        removed_table_id: &HashSet<TableId>,
    ) -> (HashMap<TableId, Option<StateTableInfo>>, bool) {
        let mut changed_table = HashMap::new();
        let mut has_bumped_committed_epoch = false;
        fn remove_table_from_compaction_group(
            compaction_group_member_tables: &mut HashMap<CompactionGroupId, BTreeSet<TableId>>,
            compaction_group_id: CompactionGroupId,
            table_id: TableId,
        ) {
            let member_tables = compaction_group_member_tables
                .get_mut(&compaction_group_id)
                .expect("should exist");
            assert!(member_tables.remove(&table_id));
            if member_tables.is_empty() {
                assert!(compaction_group_member_tables
                    .remove(&compaction_group_id)
                    .is_some());
            }
        }
        for table_id in removed_table_id {
            if let Some(prev_info) = self.state_table_info.remove(table_id) {
                remove_table_from_compaction_group(
                    &mut self.compaction_group_member_tables,
                    prev_info.compaction_group_id,
                    *table_id,
                );
                assert!(changed_table.insert(*table_id, Some(prev_info)).is_none());
            } else {
                warn!(
                    table_id = table_id.table_id,
                    "table to remove does not exist"
                );
            }
        }
        for (table_id, delta) in delta {
            if removed_table_id.contains(table_id) {
                continue;
            }
            let new_info = StateTableInfo {
                committed_epoch: delta.committed_epoch,
                safe_epoch: delta.safe_epoch,
                compaction_group_id: delta.compaction_group_id,
            };
            match self.state_table_info.entry(*table_id) {
                Entry::Occupied(mut entry) => {
                    let prev_info = entry.get_mut();
                    assert!(
                        new_info.safe_epoch >= prev_info.safe_epoch
                            && new_info.committed_epoch >= prev_info.committed_epoch,
                        "state table info regress. table id: {}, prev_info: {:?}, new_info: {:?}",
                        table_id.table_id,
                        prev_info,
                        new_info
                    );
                    if new_info.committed_epoch > prev_info.committed_epoch {
                        has_bumped_committed_epoch = true;
                    }
                    if prev_info.compaction_group_id != new_info.compaction_group_id {
                        // table moved to another compaction group
                        remove_table_from_compaction_group(
                            &mut self.compaction_group_member_tables,
                            prev_info.compaction_group_id,
                            *table_id,
                        );
                        assert!(self
                            .compaction_group_member_tables
                            .entry(new_info.compaction_group_id)
                            .or_default()
                            .insert(*table_id));
                    }
                    let prev_info = replace(prev_info, new_info);
                    changed_table.insert(*table_id, Some(prev_info));
                }
                Entry::Vacant(entry) => {
                    assert!(self
                        .compaction_group_member_tables
                        .entry(new_info.compaction_group_id)
                        .or_default()
                        .insert(*table_id));
                    has_bumped_committed_epoch = true;
                    entry.insert(new_info);
                    changed_table.insert(*table_id, None);
                }
            }
        }
        debug_assert_eq!(
            self.compaction_group_member_tables,
            Self::build_compaction_group_member_tables(&self.state_table_info)
        );
        (changed_table, has_bumped_committed_epoch)
    }

    pub fn info(&self) -> &HashMap<TableId, StateTableInfo> {
        &self.state_table_info
    }

    pub fn compaction_group_member_table_ids(
        &self,
        compaction_group_id: CompactionGroupId,
    ) -> &BTreeSet<TableId> {
        static EMPTY_SET: LazyLock<BTreeSet<TableId>> = LazyLock::new(BTreeSet::new);
        self.compaction_group_member_tables
            .get(&compaction_group_id)
            .unwrap_or_else(|| EMPTY_SET.deref())
    }

    pub fn compaction_group_member_tables(&self) -> &HashMap<CompactionGroupId, BTreeSet<TableId>> {
        &self.compaction_group_member_tables
    }
}

#[derive(Debug, Clone, PartialEq)]
pub struct HummockVersion {
    pub id: HummockVersionId,
    pub levels: HashMap<CompactionGroupId, Levels>,
    max_committed_epoch: u64,
    safe_epoch: u64,
    pub table_watermarks: HashMap<TableId, Arc<TableWatermarks>>,
    pub table_change_log: HashMap<TableId, TableChangeLog>,
    pub state_table_info: HummockVersionStateTableInfo,
}

impl Default for HummockVersion {
    fn default() -> Self {
        HummockVersion::from(&PbHummockVersion::default())
    }
}

impl HummockVersion {
    /// Convert the `PbHummockVersion` received from rpc to `HummockVersion`. No need to
    /// maintain backward compatibility.
    pub fn from_rpc_protobuf(pb_version: &PbHummockVersion) -> Self {
        HummockVersion::from(pb_version)
    }

    /// Convert the `PbHummockVersion` deserialized from persisted state to `HummockVersion`.
    /// We should maintain backward compatibility.
    pub fn from_persisted_protobuf(pb_version: &PbHummockVersion) -> Self {
        HummockVersion::from(pb_version)
    }

    pub fn to_protobuf(&self) -> PbHummockVersion {
        self.into()
    }
}

impl HummockVersion {
    pub fn estimated_encode_len(&self) -> usize {
        self.levels.len() * size_of::<CompactionGroupId>()
            + self
                .levels
                .values()
                .map(|level| level.estimated_encode_len())
                .sum::<usize>()
            + self.table_watermarks.len() * size_of::<u32>()
            + self
                .table_watermarks
                .values()
                .map(|table_watermark| table_watermark.estimated_encode_len())
                .sum::<usize>()
    }
}

impl From<&PbHummockVersion> for HummockVersion {
    fn from(pb_version: &PbHummockVersion) -> Self {
        Self {
            id: HummockVersionId(pb_version.id),
            levels: pb_version
                .levels
                .iter()
                .map(|(group_id, levels)| (*group_id as CompactionGroupId, Levels::from(levels)))
                .collect(),
            max_committed_epoch: pb_version.max_committed_epoch,
            safe_epoch: pb_version.safe_epoch,
            table_watermarks: pb_version
                .table_watermarks
                .iter()
                .map(|(table_id, table_watermark)| {
                    (
                        TableId::new(*table_id),
                        Arc::new(TableWatermarks::from(table_watermark)),
                    )
                })
                .collect(),
            table_change_log: pb_version
                .table_change_logs
                .iter()
                .map(|(table_id, change_log)| {
                    (
                        TableId::new(*table_id),
                        TableChangeLog::from_protobuf(change_log),
                    )
                })
                .collect(),
            state_table_info: HummockVersionStateTableInfo::from_protobuf(
                &pb_version.state_table_info,
            ),
        }
    }
}

impl From<&HummockVersion> for PbHummockVersion {
    fn from(version: &HummockVersion) -> Self {
        Self {
            id: version.id.0,
            levels: version
                .levels
                .iter()
                .map(|(group_id, levels)| (*group_id as _, levels.into()))
                .collect(),
            max_committed_epoch: version.max_committed_epoch,
            safe_epoch: version.safe_epoch,
            table_watermarks: version
                .table_watermarks
                .iter()
                .map(|(table_id, watermark)| (table_id.table_id, watermark.as_ref().into()))
                .collect(),
            table_change_logs: version
                .table_change_log
                .iter()
                .map(|(table_id, change_log)| (table_id.table_id, change_log.to_protobuf()))
                .collect(),
            state_table_info: version.state_table_info.to_protobuf(),
        }
    }
}

impl From<HummockVersion> for PbHummockVersion {
    fn from(version: HummockVersion) -> Self {
        Self {
            id: version.id.0,
            levels: version
                .levels
                .into_iter()
                .map(|(group_id, levels)| (group_id as _, levels.into()))
                .collect(),
            max_committed_epoch: version.max_committed_epoch,
            safe_epoch: version.safe_epoch,
            table_watermarks: version
                .table_watermarks
                .into_iter()
                .map(|(table_id, watermark)| (table_id.table_id, watermark.as_ref().into()))
                .collect(),
            table_change_logs: version
                .table_change_log
                .into_iter()
                .map(|(table_id, change_log)| (table_id.table_id, change_log.to_protobuf()))
                .collect(),
            state_table_info: version.state_table_info.to_protobuf(),
        }
    }
}

impl HummockVersion {
    pub fn next_version_id(&self) -> HummockVersionId {
        self.id.next()
    }

    pub fn need_fill_backward_compatible_state_table_info_delta(&self) -> bool {
        // for backward-compatibility of previous hummock version delta
        self.state_table_info.state_table_info.is_empty()
            && self.levels.values().any(|group| {
                // state_table_info is not previously filled, but there previously exists some tables
                #[expect(deprecated)]
                !group.member_table_ids.is_empty()
            })
    }

    pub fn may_fill_backward_compatible_state_table_info_delta(
        &self,
        delta: &mut HummockVersionDelta,
    ) {
        #[expect(deprecated)]
        // for backward-compatibility of previous hummock version delta
        for (cg_id, group) in &self.levels {
            for table_id in &group.member_table_ids {
                assert!(
                    delta
                        .state_table_info_delta
                        .insert(
                            TableId::new(*table_id),
                            StateTableInfoDelta {
                                committed_epoch: self.max_committed_epoch,
                                safe_epoch: self.safe_epoch,
                                compaction_group_id: *cg_id,
                            }
                        )
                        .is_none(),
                    "duplicate table id {} in cg {}",
                    table_id,
                    cg_id
                );
            }
        }
    }

    pub(crate) fn set_safe_epoch(&mut self, safe_epoch: u64) {
        self.safe_epoch = safe_epoch;
    }

    pub fn visible_table_safe_epoch(&self) -> u64 {
        self.safe_epoch
    }

    pub(crate) fn set_max_committed_epoch(&mut self, max_committed_epoch: u64) {
        self.max_committed_epoch = max_committed_epoch;
    }

    #[cfg(any(test, feature = "test"))]
    pub fn max_committed_epoch(&self) -> u64 {
        self.max_committed_epoch
    }

    pub fn visible_table_committed_epoch(&self) -> u64 {
        self.max_committed_epoch
    }

    pub fn create_init_version() -> HummockVersion {
        HummockVersion {
            id: FIRST_VERSION_ID,
            levels: Default::default(),
            max_committed_epoch: INVALID_EPOCH,
            safe_epoch: INVALID_EPOCH,
            table_watermarks: HashMap::new(),
            table_change_log: HashMap::new(),
            state_table_info: HummockVersionStateTableInfo::empty(),
        }
    }

    pub fn version_delta_after(&self) -> HummockVersionDelta {
        HummockVersionDelta {
            id: self.next_version_id(),
            prev_id: self.id,
            safe_epoch: self.safe_epoch,
            trivial_move: false,
            max_committed_epoch: self.max_committed_epoch,
            group_deltas: Default::default(),
            new_table_watermarks: HashMap::new(),
            removed_table_ids: HashSet::new(),
            change_log_delta: HashMap::new(),
            state_table_info_delta: Default::default(),
        }
    }
}

#[derive(Debug, PartialEq, Clone)]
pub struct HummockVersionDelta {
    pub id: HummockVersionId,
    pub prev_id: HummockVersionId,
    pub group_deltas: HashMap<CompactionGroupId, GroupDeltas>,
    max_committed_epoch: u64,
    safe_epoch: u64,
    pub trivial_move: bool,
    pub new_table_watermarks: HashMap<TableId, TableWatermarks>,
    pub removed_table_ids: HashSet<TableId>,
    pub change_log_delta: HashMap<TableId, ChangeLogDelta>,
    pub state_table_info_delta: HashMap<TableId, StateTableInfoDelta>,
}

impl Default for HummockVersionDelta {
    fn default() -> Self {
        HummockVersionDelta::from(&PbHummockVersionDelta::default())
    }
}

impl HummockVersionDelta {
    /// Convert the `PbHummockVersionDelta` deserialized from persisted state to `HummockVersionDelta`.
    /// We should maintain backward compatibility.
    pub fn from_persisted_protobuf(delta: &PbHummockVersionDelta) -> Self {
        Self::from(delta)
    }

    /// Convert the `PbHummockVersionDelta` received from rpc to `HummockVersionDelta`. No need to
    /// maintain backward compatibility.
    pub fn from_rpc_protobuf(delta: &PbHummockVersionDelta) -> Self {
        Self::from(delta)
    }

    pub fn to_protobuf(&self) -> PbHummockVersionDelta {
        self.into()
    }
}

impl HummockVersionDelta {
    /// Get the newly added object ids from the version delta.
    ///
    /// Note: the result can be false positive because we only collect the set of sst object ids in the `inserted_table_infos`,
    /// but it is possible that the object is moved or split from other compaction groups or levels.
    pub fn newly_added_object_ids(&self) -> HashSet<HummockSstableObjectId> {
        self.group_deltas
            .values()
            .flat_map(|group_deltas| {
                group_deltas.group_deltas.iter().flat_map(|group_delta| {
                    static EMPTY_VEC: Vec<SstableInfo> = Vec::new();
<<<<<<< HEAD
                    // let sst_slice = match group_delta {
                    //     GroupDelta::IntraLevel(level_delta) => &level_delta.inserted_table_infos,
                    //     GroupDelta::GroupConstruct(_)
                    //     | GroupDelta::GroupDestroy(_)
                    //     | GroupDelta::GroupMetaChange(_)
                    //     | GroupDelta::GroupTableChange(_) => &EMPTY_VEC,
                    // };

=======
>>>>>>> 00150a30
                    let sst_slice = if let GroupDelta::IntraLevel(level_delta) = &group_delta {
                        &level_delta.inserted_table_infos
                    } else {
                        &EMPTY_VEC
                    };
                    sst_slice.iter().map(|sst| sst.object_id)
                })
            })
            .chain(self.change_log_delta.values().flat_map(|delta| {
                let new_log = delta.new_log.as_ref().unwrap();
                new_log
                    .new_value
                    .iter()
                    .map(|sst| sst.object_id)
                    .chain(new_log.old_value.iter().map(|sst| sst.object_id))
            }))
            .collect()
    }

    pub fn newly_added_sst_ids(&self) -> HashSet<HummockSstableObjectId> {
        let ssts_from_group_deltas = self.group_deltas.values().flat_map(|group_deltas| {
            group_deltas.group_deltas.iter().flat_map(|group_delta| {
                static EMPTY_VEC: Vec<SstableInfo> = Vec::new();
                let sst_slice = if let GroupDelta::IntraLevel(level_delta) = &group_delta {
                    &level_delta.inserted_table_infos
                } else {
                    &EMPTY_VEC
                };

                sst_slice.iter()
            })
        });

        let ssts_from_change_log = self.change_log_delta.values().flat_map(|delta| {
            let new_log = delta.new_log.as_ref().unwrap();
            new_log.new_value.iter().chain(new_log.old_value.iter())
        });

        ssts_from_group_deltas
            .chain(ssts_from_change_log)
            .map(|sst| sst.object_id)
            .collect()
    }

    pub fn newly_added_sst_infos<'a>(
        &'a self,
        select_group: &'a HashSet<CompactionGroupId>,
    ) -> impl Iterator<Item = &SstableInfo> + 'a {
        self.group_deltas
            .iter()
            .filter_map(|(cg_id, group_deltas)| {
                if select_group.contains(cg_id) {
                    Some(group_deltas)
                } else {
                    None
                }
            })
            .flat_map(|group_deltas| {
                group_deltas.group_deltas.iter().flat_map(|group_delta| {
                    static EMPTY_VEC: Vec<SstableInfo> = Vec::new();
                    let sst_slice = if let GroupDelta::IntraLevel(level_delta) = &group_delta {
                        &level_delta.inserted_table_infos
                    } else {
                        &EMPTY_VEC
                    };
                    sst_slice.iter()
                })
            })
            .chain(self.change_log_delta.values().flat_map(|delta| {
                // TODO: optimization: strip table change log
                let new_log = delta.new_log.as_ref().unwrap();
                new_log.new_value.iter().chain(new_log.old_value.iter())
            }))
    }

    pub fn visible_table_safe_epoch(&self) -> u64 {
        self.safe_epoch
    }

    pub fn set_safe_epoch(&mut self, safe_epoch: u64) {
        self.safe_epoch = safe_epoch;
    }

    pub fn visible_table_committed_epoch(&self) -> u64 {
        self.max_committed_epoch
    }

    pub fn set_max_committed_epoch(&mut self, max_committed_epoch: u64) {
        self.max_committed_epoch = max_committed_epoch;
    }
}

impl From<&PbHummockVersionDelta> for HummockVersionDelta {
    fn from(pb_version_delta: &PbHummockVersionDelta) -> Self {
        Self {
            id: HummockVersionId(pb_version_delta.id),
            prev_id: HummockVersionId(pb_version_delta.prev_id),
            group_deltas: pb_version_delta
                .group_deltas
                .iter()
                .map(|(group_id, deltas)| {
                    (*group_id as CompactionGroupId, GroupDeltas::from(deltas))
                })
                .collect(),
            max_committed_epoch: pb_version_delta.max_committed_epoch,
            safe_epoch: pb_version_delta.safe_epoch,
            trivial_move: pb_version_delta.trivial_move,
            new_table_watermarks: pb_version_delta
                .new_table_watermarks
                .iter()
                .map(|(table_id, watermarks)| {
                    (TableId::new(*table_id), TableWatermarks::from(watermarks))
                })
                .collect(),
            removed_table_ids: pb_version_delta
                .removed_table_ids
                .iter()
                .map(|table_id| TableId::new(*table_id))
                .collect(),
            change_log_delta: pb_version_delta
                .change_log_delta
                .iter()
                .map(|(table_id, log_delta)| {
                    (
                        TableId::new(*table_id),
                        ChangeLogDelta {
                            new_log: log_delta.new_log.clone().map(Into::into),
                            truncate_epoch: log_delta.truncate_epoch,
                        },
                    )
                })
                .collect(),

            state_table_info_delta: pb_version_delta
                .state_table_info_delta
                .iter()
                .map(|(table_id, delta)| (TableId::new(*table_id), *delta))
                .collect(),
        }
    }
}

impl From<&HummockVersionDelta> for PbHummockVersionDelta {
    fn from(version_delta: &HummockVersionDelta) -> Self {
        Self {
            id: version_delta.id.0,
            prev_id: version_delta.prev_id.0,
            group_deltas: version_delta
                .group_deltas
                .iter()
                .map(|(group_id, deltas)| (*group_id as _, deltas.into()))
                .collect(),
            max_committed_epoch: version_delta.max_committed_epoch,
            safe_epoch: version_delta.safe_epoch,
            trivial_move: version_delta.trivial_move,
            new_table_watermarks: version_delta
                .new_table_watermarks
                .iter()
                .map(|(table_id, watermarks)| (table_id.table_id, watermarks.into()))
                .collect(),
            removed_table_ids: version_delta
                .removed_table_ids
                .iter()
                .map(|table_id| table_id.table_id)
                .collect(),
            change_log_delta: version_delta
                .change_log_delta
                .iter()
                .map(|(table_id, log_delta)| (table_id.table_id, log_delta.into()))
                .collect(),
            state_table_info_delta: version_delta
                .state_table_info_delta
                .iter()
                .map(|(table_id, delta)| (table_id.table_id, *delta))
                .collect(),
        }
    }
}

impl From<HummockVersionDelta> for PbHummockVersionDelta {
    fn from(version_delta: HummockVersionDelta) -> Self {
        Self {
            id: version_delta.id.0,
            prev_id: version_delta.prev_id.0,
            group_deltas: version_delta
                .group_deltas
                .into_iter()
                .map(|(group_id, deltas)| (group_id as _, deltas.into()))
                .collect(),
            max_committed_epoch: version_delta.max_committed_epoch,
            safe_epoch: version_delta.safe_epoch,
            trivial_move: version_delta.trivial_move,
            new_table_watermarks: version_delta
                .new_table_watermarks
                .into_iter()
                .map(|(table_id, watermarks)| (table_id.table_id, watermarks.into()))
                .collect(),
            removed_table_ids: version_delta
                .removed_table_ids
                .into_iter()
                .map(|table_id| table_id.table_id)
                .collect(),
            change_log_delta: version_delta
                .change_log_delta
                .into_iter()
                .map(|(table_id, log_delta)| (table_id.table_id, log_delta.into()))
                .collect(),
            state_table_info_delta: version_delta
                .state_table_info_delta
                .into_iter()
                .map(|(table_id, delta)| (table_id.table_id, delta))
                .collect(),
        }
    }
}

impl From<PbHummockVersionDelta> for HummockVersionDelta {
    fn from(pb_version_delta: PbHummockVersionDelta) -> Self {
        Self {
            id: HummockVersionId(pb_version_delta.id),
            prev_id: HummockVersionId(pb_version_delta.prev_id),
            group_deltas: pb_version_delta
                .group_deltas
                .into_iter()
                .map(|(group_id, deltas)| (group_id as CompactionGroupId, deltas.into()))
                .collect(),
            max_committed_epoch: pb_version_delta.max_committed_epoch,
            safe_epoch: pb_version_delta.safe_epoch,
            trivial_move: pb_version_delta.trivial_move,
            new_table_watermarks: pb_version_delta
                .new_table_watermarks
                .into_iter()
                .map(|(table_id, watermarks)| (TableId::new(table_id), watermarks.into()))
                .collect(),
            removed_table_ids: pb_version_delta
                .removed_table_ids
                .into_iter()
                .map(TableId::new)
                .collect(),
            change_log_delta: pb_version_delta
                .change_log_delta
                .iter()
                .map(|(table_id, log_delta)| {
                    (
                        TableId::new(*table_id),
                        ChangeLogDelta {
                            new_log: log_delta.new_log.clone().map(Into::into),
                            truncate_epoch: log_delta.truncate_epoch,
                        },
                    )
                })
                .collect(),
            state_table_info_delta: pb_version_delta
                .state_table_info_delta
                .iter()
                .map(|(table_id, delta)| (TableId::new(*table_id), *delta))
                .collect(),
        }
    }
}

#[derive(Debug, PartialEq, Clone)]
pub struct IntraLevelDelta {
    pub level_idx: u32,
    pub l0_sub_level_id: u64,
    pub removed_table_ids: Vec<u64>,
    pub inserted_table_infos: Vec<SstableInfo>,
    pub vnode_partition_count: u32,
}

impl IntraLevelDelta {
    pub fn estimated_encode_len(&self) -> usize {
        size_of::<u32>()
            + size_of::<u64>()
            + self.removed_table_ids.len() * size_of::<u32>()
            + self
                .inserted_table_infos
                .iter()
                .map(|sst| sst.estimated_encode_len())
                .sum::<usize>()
            + size_of::<u32>()
    }
}

impl From<PbIntraLevelDelta> for IntraLevelDelta {
    fn from(pb_intra_level_delta: PbIntraLevelDelta) -> Self {
        Self {
            level_idx: pb_intra_level_delta.level_idx,
            l0_sub_level_id: pb_intra_level_delta.l0_sub_level_id,
            removed_table_ids: pb_intra_level_delta.removed_table_ids.clone(),
            inserted_table_infos: pb_intra_level_delta
                .inserted_table_infos
                .into_iter()
                .map(SstableInfo::from)
                .collect_vec(),
            vnode_partition_count: pb_intra_level_delta.vnode_partition_count,
        }
    }
}

impl From<IntraLevelDelta> for PbIntraLevelDelta {
    fn from(intra_level_delta: IntraLevelDelta) -> Self {
        Self {
            level_idx: intra_level_delta.level_idx,
            l0_sub_level_id: intra_level_delta.l0_sub_level_id,
            removed_table_ids: intra_level_delta.removed_table_ids.clone(),
            inserted_table_infos: intra_level_delta
                .inserted_table_infos
                .into_iter()
                .map(|sst| sst.into())
                .collect_vec(),
            vnode_partition_count: intra_level_delta.vnode_partition_count,
        }
    }
}

impl From<&IntraLevelDelta> for PbIntraLevelDelta {
    fn from(intra_level_delta: &IntraLevelDelta) -> Self {
        Self {
            level_idx: intra_level_delta.level_idx,
            l0_sub_level_id: intra_level_delta.l0_sub_level_id,
            removed_table_ids: intra_level_delta.removed_table_ids.clone(),
            inserted_table_infos: intra_level_delta
                .inserted_table_infos
                .iter()
                .map(|sst| sst.into())
                .collect_vec(),
            vnode_partition_count: intra_level_delta.vnode_partition_count,
        }
    }
}

impl From<&PbIntraLevelDelta> for IntraLevelDelta {
    fn from(pb_intra_level_delta: &PbIntraLevelDelta) -> Self {
        Self {
            level_idx: pb_intra_level_delta.level_idx,
            l0_sub_level_id: pb_intra_level_delta.l0_sub_level_id,
            removed_table_ids: pb_intra_level_delta.removed_table_ids.clone(),
            inserted_table_infos: pb_intra_level_delta
                .inserted_table_infos
                .iter()
                .map(SstableInfo::from)
                .collect_vec(),
            vnode_partition_count: pb_intra_level_delta.vnode_partition_count,
        }
    }
}

impl IntraLevelDelta {
    pub fn new(
        level_idx: u32,
        l0_sub_level_id: u64,
        removed_table_ids: Vec<u64>,
        inserted_table_infos: Vec<SstableInfo>,
        vnode_partition_count: u32,
    ) -> Self {
        Self {
            level_idx,
            l0_sub_level_id,
            removed_table_ids,
            inserted_table_infos,
            vnode_partition_count,
        }
    }
}

#[derive(Debug, PartialEq, Clone)]
pub enum GroupDelta {
    IntraLevel(IntraLevelDelta),
    GroupConstruct(PbGroupConstruct),
    GroupDestroy(PbGroupDestroy),
    GroupMetaChange(PbGroupMetaChange),

    #[allow(dead_code)]
    GroupTableChange(PbGroupTableChange),

    GroupMerge(PbGroupMerge),
}

impl From<PbGroupDelta> for GroupDelta {
    fn from(pb_group_delta: PbGroupDelta) -> Self {
        match pb_group_delta.delta_type {
            Some(PbDeltaType::IntraLevel(pb_intra_level_delta)) => {
                GroupDelta::IntraLevel(IntraLevelDelta::from(pb_intra_level_delta))
            }
            Some(PbDeltaType::GroupConstruct(pb_group_construct)) => {
                GroupDelta::GroupConstruct(pb_group_construct)
            }
            Some(PbDeltaType::GroupDestroy(pb_group_destroy)) => {
                GroupDelta::GroupDestroy(pb_group_destroy)
            }
            Some(PbDeltaType::GroupMetaChange(pb_group_meta_change)) => {
                GroupDelta::GroupMetaChange(pb_group_meta_change)
            }
            Some(PbDeltaType::GroupTableChange(pb_group_table_change)) => {
                GroupDelta::GroupTableChange(pb_group_table_change)
            }
            Some(PbDeltaType::GroupMerge(pb_group_merge)) => GroupDelta::GroupMerge(pb_group_merge),
            None => panic!("delta_type is not set"),
        }
    }
}

impl From<GroupDelta> for PbGroupDelta {
    fn from(group_delta: GroupDelta) -> Self {
        match group_delta {
            GroupDelta::IntraLevel(intra_level_delta) => PbGroupDelta {
                delta_type: Some(PbDeltaType::IntraLevel(intra_level_delta.into())),
            },
            GroupDelta::GroupConstruct(pb_group_construct) => PbGroupDelta {
                delta_type: Some(PbDeltaType::GroupConstruct(pb_group_construct)),
            },
            GroupDelta::GroupDestroy(pb_group_destroy) => PbGroupDelta {
                delta_type: Some(PbDeltaType::GroupDestroy(pb_group_destroy)),
            },
            GroupDelta::GroupMetaChange(pb_group_meta_change) => PbGroupDelta {
                delta_type: Some(PbDeltaType::GroupMetaChange(pb_group_meta_change)),
            },
            GroupDelta::GroupTableChange(pb_group_table_change) => PbGroupDelta {
                delta_type: Some(PbDeltaType::GroupTableChange(pb_group_table_change)),
            },
            GroupDelta::GroupMerge(pb_group_merge) => PbGroupDelta {
                delta_type: Some(PbDeltaType::GroupMerge(pb_group_merge)),
            },
        }
    }
}

impl From<&GroupDelta> for PbGroupDelta {
    fn from(group_delta: &GroupDelta) -> Self {
        match group_delta {
            GroupDelta::IntraLevel(intra_level_delta) => PbGroupDelta {
                delta_type: Some(PbDeltaType::IntraLevel(intra_level_delta.into())),
            },
            GroupDelta::GroupConstruct(pb_group_construct) => PbGroupDelta {
                delta_type: Some(PbDeltaType::GroupConstruct(pb_group_construct.clone())),
            },
            GroupDelta::GroupDestroy(pb_group_destroy) => PbGroupDelta {
                delta_type: Some(PbDeltaType::GroupDestroy(*pb_group_destroy)),
            },
            GroupDelta::GroupMetaChange(pb_group_meta_change) => PbGroupDelta {
                delta_type: Some(PbDeltaType::GroupMetaChange(pb_group_meta_change.clone())),
            },
            GroupDelta::GroupTableChange(pb_group_table_change) => PbGroupDelta {
                delta_type: Some(PbDeltaType::GroupTableChange(pb_group_table_change.clone())),
            },
            GroupDelta::GroupMerge(pb_group_merge) => PbGroupDelta {
<<<<<<< HEAD
                delta_type: Some(PbDeltaType::GroupMerge(pb_group_merge.clone())),
=======
                delta_type: Some(PbDeltaType::GroupMerge(*pb_group_merge)),
>>>>>>> 00150a30
            },
        }
    }
}

impl From<&PbGroupDelta> for GroupDelta {
    fn from(pb_group_delta: &PbGroupDelta) -> Self {
        match &pb_group_delta.delta_type {
            Some(PbDeltaType::IntraLevel(pb_intra_level_delta)) => {
                GroupDelta::IntraLevel(IntraLevelDelta::from(pb_intra_level_delta))
            }
            Some(PbDeltaType::GroupConstruct(pb_group_construct)) => {
                GroupDelta::GroupConstruct(pb_group_construct.clone())
            }
            Some(PbDeltaType::GroupDestroy(pb_group_destroy)) => {
                GroupDelta::GroupDestroy(*pb_group_destroy)
            }
            Some(PbDeltaType::GroupMetaChange(pb_group_meta_change)) => {
                GroupDelta::GroupMetaChange(pb_group_meta_change.clone())
            }
            Some(PbDeltaType::GroupTableChange(pb_group_table_change)) => {
                GroupDelta::GroupTableChange(pb_group_table_change.clone())
            }
            Some(PbDeltaType::GroupMerge(pb_group_merge)) => {
<<<<<<< HEAD
                GroupDelta::GroupMerge(pb_group_merge.clone())
=======
                GroupDelta::GroupMerge(*pb_group_merge)
>>>>>>> 00150a30
            }
            None => panic!("delta_type is not set"),
        }
    }
}

#[derive(Debug, PartialEq, Clone, Default)]
pub struct GroupDeltas {
    pub group_deltas: Vec<GroupDelta>,
}

impl From<PbGroupDeltas> for GroupDeltas {
    fn from(pb_group_deltas: PbGroupDeltas) -> Self {
        Self {
            group_deltas: pb_group_deltas
                .group_deltas
                .into_iter()
                .map(GroupDelta::from)
                .collect_vec(),
        }
    }
}

impl From<GroupDeltas> for PbGroupDeltas {
    fn from(group_deltas: GroupDeltas) -> Self {
        Self {
            group_deltas: group_deltas
                .group_deltas
                .into_iter()
                .map(|group_delta| group_delta.into())
                .collect_vec(),
        }
    }
}

impl From<&GroupDeltas> for PbGroupDeltas {
    fn from(group_deltas: &GroupDeltas) -> Self {
        Self {
            group_deltas: group_deltas
                .group_deltas
                .iter()
                .map(|group_delta| group_delta.into())
                .collect_vec(),
        }
    }
}

impl From<&PbGroupDeltas> for GroupDeltas {
    fn from(pb_group_deltas: &PbGroupDeltas) -> Self {
        Self {
            group_deltas: pb_group_deltas
                .group_deltas
                .iter()
                .map(GroupDelta::from)
                .collect_vec(),
        }
    }
}

impl GroupDeltas {
    pub fn to_protobuf(&self) -> PbGroupDeltas {
        self.into()
    }
}<|MERGE_RESOLUTION|>--- conflicted
+++ resolved
@@ -24,15 +24,9 @@
 use risingwave_pb::hummock::group_delta::PbDeltaType;
 use risingwave_pb::hummock::hummock_version_delta::PbGroupDeltas;
 use risingwave_pb::hummock::{
-<<<<<<< HEAD
     PbGroupConstruct, PbGroupDelta, PbGroupDestroy, PbGroupMerge, PbGroupMetaChange,
     PbGroupTableChange, PbHummockVersion, PbHummockVersionDelta, PbIntraLevelDelta,
     PbStateTableInfo, StateTableInfo, StateTableInfoDelta,
-=======
-    CompactionConfig, PbGroupConstruct, PbGroupDelta, PbGroupDestroy, PbGroupMerge,
-    PbGroupMetaChange, PbGroupTableChange, PbHummockVersion, PbHummockVersionDelta,
-    PbIntraLevelDelta, PbStateTableInfo, StateTableInfo, StateTableInfoDelta,
->>>>>>> 00150a30
 };
 use tracing::warn;
 
@@ -495,17 +489,6 @@
             .flat_map(|group_deltas| {
                 group_deltas.group_deltas.iter().flat_map(|group_delta| {
                     static EMPTY_VEC: Vec<SstableInfo> = Vec::new();
-<<<<<<< HEAD
-                    // let sst_slice = match group_delta {
-                    //     GroupDelta::IntraLevel(level_delta) => &level_delta.inserted_table_infos,
-                    //     GroupDelta::GroupConstruct(_)
-                    //     | GroupDelta::GroupDestroy(_)
-                    //     | GroupDelta::GroupMetaChange(_)
-                    //     | GroupDelta::GroupTableChange(_) => &EMPTY_VEC,
-                    // };
-
-=======
->>>>>>> 00150a30
                     let sst_slice = if let GroupDelta::IntraLevel(level_delta) = &group_delta {
                         &level_delta.inserted_table_infos
                     } else {
@@ -953,11 +936,7 @@
                 delta_type: Some(PbDeltaType::GroupTableChange(pb_group_table_change.clone())),
             },
             GroupDelta::GroupMerge(pb_group_merge) => PbGroupDelta {
-<<<<<<< HEAD
-                delta_type: Some(PbDeltaType::GroupMerge(pb_group_merge.clone())),
-=======
                 delta_type: Some(PbDeltaType::GroupMerge(*pb_group_merge)),
->>>>>>> 00150a30
             },
         }
     }
@@ -982,11 +961,7 @@
                 GroupDelta::GroupTableChange(pb_group_table_change.clone())
             }
             Some(PbDeltaType::GroupMerge(pb_group_merge)) => {
-<<<<<<< HEAD
-                GroupDelta::GroupMerge(pb_group_merge.clone())
-=======
                 GroupDelta::GroupMerge(*pb_group_merge)
->>>>>>> 00150a30
             }
             None => panic!("delta_type is not set"),
         }
