--- conflicted
+++ resolved
@@ -302,21 +302,16 @@
         self.wait_version(version).await
     }
 
-<<<<<<< HEAD
-    async fn create_sink(&self, sink: PbSink, graph: StreamFragmentGraph) -> Result<()> {
-        let version = self.meta_client.create_sink(sink, graph).await?;
-=======
     async fn create_sink(
         &self,
         sink: PbSink,
         graph: StreamFragmentGraph,
         affected_table_change: Option<ReplaceTablePlan>,
     ) -> Result<()> {
-        let (_id, version) = self
+        let version = self
             .meta_client
             .create_sink(sink, graph, affected_table_change)
             .await?;
->>>>>>> 7633cd48
         self.wait_version(version).await
     }
 
