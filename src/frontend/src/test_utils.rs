--- conflicted
+++ resolved
@@ -607,15 +607,11 @@
         unreachable!()
     }
 
-<<<<<<< HEAD
-    async fn alter_subscription_name(&self, _sink_id: u32, _sink_name: &str) -> Result<()> {
-=======
     async fn alter_subscription_name(
         &self,
         _subscription_id: u32,
         _subscription_name: &str,
     ) -> Result<()> {
->>>>>>> 34d31aa6
         unreachable!()
     }
 
@@ -790,21 +786,6 @@
         Ok(())
     }
 
-    fn create_subscription_inner(
-        &self,
-        mut subscription: PbSubscription,
-        _graph: StreamFragmentGraph,
-    ) -> Result<()> {
-        subscription.id = self.gen_id();
-        self.catalog.write().create_subscription(&subscription);
-        self.add_table_or_subscription_id(
-            subscription.id,
-            subscription.schema_id,
-            subscription.database_id,
-        );
-        Ok(())
-    }
-
     fn get_database_id_by_schema(&self, schema_id: u32) -> DatabaseId {
         *self
             .schema_id_to_database_id
