--- conflicted
+++ resolved
@@ -19,12 +19,8 @@
 use parking_lot::RwLock;
 use risingwave_batch::worker_manager::worker_node_manager::WorkerNodeManagerRef;
 use risingwave_common::catalog::CatalogVersion;
-<<<<<<< HEAD
-use risingwave_common::hash::WorkerMapping;
-=======
-use risingwave_common::hash::ParallelUnitMapping;
+use risingwave_common::hash::{ParallelUnitMapping, WorkerMapping};
 use risingwave_common::session_config::SessionConfig;
->>>>>>> 4ba80c90
 use risingwave_common::system_param::local_manager::LocalSystemParamsManagerRef;
 use risingwave_common_service::observer_manager::{ObserverState, SubscribeFrontend};
 use risingwave_pb::common::WorkerNode;
@@ -142,12 +138,9 @@
             hummock_version: _,
             meta_backup_manifest_id: _,
             hummock_write_limits: _,
-<<<<<<< HEAD
             streaming_worker_mappings,
             serving_worker_mappings,
-=======
             session_params,
->>>>>>> 4ba80c90
             version,
         } = snapshot;
 
