--- conflicted
+++ resolved
@@ -116,11 +116,7 @@
             tables,
             indexes,
             views,
-<<<<<<< HEAD
-            subscriptions: _,
-=======
             subscriptions,
->>>>>>> 34d31aa6
             functions,
             connections,
             users,
