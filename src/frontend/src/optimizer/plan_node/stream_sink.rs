--- conflicted
+++ resolved
@@ -509,59 +509,7 @@
     /// The table schema is: | epoch | seq id | row op | sink columns |
     /// Pk is: | epoch | seq id |
     fn infer_kv_log_store_table_catalog(&self) -> TableCatalog {
-<<<<<<< HEAD
-        Self::infer_kv_log_store_table_catalog_inner(&self.input, &self.sink_desc.columns)
-    }
-
-    pub fn infer_kv_log_store_table_catalog_inner(
-        input: &PlanRef,
-        columns: &Vec<ColumnCatalog>,
-    ) -> TableCatalog {
-        let mut table_catalog_builder = TableCatalogBuilder::default();
-
-        let mut value_indices =
-            Vec::with_capacity(KV_LOG_STORE_PREDEFINED_COLUMNS.len() + columns.len());
-
-        for (name, data_type) in KV_LOG_STORE_PREDEFINED_COLUMNS {
-            let indice = table_catalog_builder.add_column(&Field::with_name(data_type, name));
-            value_indices.push(indice);
-        }
-
-        table_catalog_builder.set_vnode_col_idx(VNODE_COLUMN_INDEX);
-
-        for (i, ordering) in PK_ORDERING.iter().enumerate() {
-            table_catalog_builder.add_order_column(i, *ordering);
-        }
-
-        let read_prefix_len_hint = table_catalog_builder.get_current_pk_len();
-
-        let payload_indices = table_catalog_builder.extend_columns(
-            &columns
-                .iter()
-                .map(|column| {
-                    // make payload hidden column visible in kv log store batch query
-                    let mut column = column.clone();
-                    column.is_hidden = false;
-                    column
-                })
-                .collect_vec(),
-        );
-
-        value_indices.extend(payload_indices);
-        table_catalog_builder.set_value_indices(value_indices);
-
-        // Modify distribution key indices based on the pre-defined columns.
-        let dist_key = input
-            .distribution()
-            .dist_column_indices()
-            .iter()
-            .map(|idx| idx + KV_LOG_STORE_PREDEFINED_COLUMNS.len())
-            .collect_vec();
-
-        table_catalog_builder.build(dist_key, read_prefix_len_hint)
-=======
         infer_kv_log_store_table_catalog_inner(&self.input, &self.sink_desc().columns)
->>>>>>> 34d31aa6
     }
 }
 
