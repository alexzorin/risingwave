// Copyright 2023 RisingWave Labs
//
// Licensed under the Apache License, Version 2.0 (the "License");
// you may not use this file except in compliance with the License.
// You may obtain a copy of the License at
//
//     http://www.apache.org/licenses/LICENSE-2.0
//
// Unless required by applicable law or agreed to in writing, software
// distributed under the License is distributed on an "AS IS" BASIS,
// WITHOUT WARRANTIES OR CONDITIONS OF ANY KIND, either express or implied.
// See the License for the specific language governing permissions and
// limitations under the License.

use std::net::SocketAddr;
use std::sync::Arc;
use std::time::Duration;

use pretty_bytes::converter::convert;
use risingwave_batch::executor::{BatchManagerMetrics, BatchTaskMetrics};
use risingwave_batch::rpc::service::task_service::BatchServiceImpl;
use risingwave_batch::task::{BatchEnvironment, BatchManager};
use risingwave_common::config::{
    load_config, AsyncStackTraceOption, StorageConfig, MAX_CONNECTION_WINDOW_SIZE,
    STREAM_WINDOW_SIZE,
};
use risingwave_common::monitor::process_linux::monitor_process;
use risingwave_common::system_param::local_manager::LocalSystemParamsManager;
use risingwave_common::telemetry::manager::TelemetryManager;
use risingwave_common::telemetry::telemetry_env_enabled;
use risingwave_common::util::addr::HostAddr;
use risingwave_common::{GIT_SHA, RW_VERSION};
use risingwave_common_service::metrics_manager::MetricsManager;
use risingwave_common_service::observer_manager::ObserverManager;
use risingwave_connector::source::monitor::SourceMetrics;
use risingwave_hummock_sdk::compact::CompactorRuntimeConfig;
use risingwave_pb::common::WorkerType;
use risingwave_pb::compute::config_service_server::ConfigServiceServer;
use risingwave_pb::health::health_server::HealthServer;
use risingwave_pb::monitor_service::monitor_service_server::MonitorServiceServer;
use risingwave_pb::stream_service::stream_service_server::StreamServiceServer;
use risingwave_pb::task_service::exchange_service_server::ExchangeServiceServer;
use risingwave_pb::task_service::task_service_server::TaskServiceServer;
use risingwave_rpc_client::{ComputeClientPool, ExtraInfoSourceRef, MetaClient};
use risingwave_source::dml_manager::DmlManager;
use risingwave_storage::hummock::compactor::{CompactionExecutor, Compactor, CompactorContext};
use risingwave_storage::hummock::hummock_meta_client::MonitoredHummockMetaClient;
use risingwave_storage::hummock::{
    HummockMemoryCollector, MemoryLimiter, TieredCacheMetricsBuilder,
};
use risingwave_storage::monitor::{
    monitor_cache, CompactorMetrics, HummockMetrics, HummockStateStoreMetrics,
    MonitoredStorageMetrics, ObjectStoreMetrics,
};
use risingwave_storage::opts::StorageOpts;
use risingwave_storage::StateStoreImpl;
use risingwave_stream::executor::monitor::StreamingMetrics;
use risingwave_stream::task::{LocalStreamManager, StreamEnvironment};
use tokio::sync::oneshot::Sender;
use tokio::task::JoinHandle;

use crate::memory_management::memory_control_policy_from_config;
use crate::memory_management::memory_manager::{
    GlobalMemoryManager, MIN_COMPUTE_MEMORY_MB, SYSTEM_RESERVED_MEMORY_MB,
};
use crate::observer::observer_manager::ComputeObserverNode;
use crate::rpc::service::config_service::ConfigServiceImpl;
use crate::rpc::service::exchange_metrics::ExchangeServiceMetrics;
use crate::rpc::service::exchange_service::ExchangeServiceImpl;
use crate::rpc::service::health_service::HealthServiceImpl;
use crate::rpc::service::monitor_service::{
    AwaitTreeMiddlewareLayer, AwaitTreeRegistryRef, MonitorServiceImpl,
};
use crate::rpc::service::stream_service::StreamServiceImpl;
use crate::telemetry::ComputeTelemetryCreator;
use crate::ComputeNodeOpts;

/// Bootstraps the compute-node.
pub async fn compute_node_serve(
    listen_addr: SocketAddr,
    advertise_addr: HostAddr,
    opts: ComputeNodeOpts,
) -> (Vec<JoinHandle<()>>, Sender<()>) {
    // Load the configuration.
    let config = load_config(&opts.config_path, Some(opts.override_config.clone()));

    info!("Starting compute node",);
    info!("> config: {:?}", config);
    info!(
        "> debug assertions: {}",
        if cfg!(debug_assertions) { "on" } else { "off" }
    );
    info!("> version: {} ({})", RW_VERSION, GIT_SHA);

    // Initialize all the configs
    let stream_config = Arc::new(config.streaming.clone());
    let batch_config = Arc::new(config.batch.clone());

    // Register to the cluster. We're not ready to serve until activate is called.
    let (meta_client, system_params) = MetaClient::register_new(
        &opts.meta_address,
        WorkerType::ComputeNode,
        &advertise_addr,
        opts.parallelism,
    )
    .await
    .unwrap();
    let storage_opts = Arc::new(StorageOpts::from((&config, &system_params)));

    let state_store_url = {
        let from_local = opts
            .state_store
            .clone()
            .unwrap_or_else(|| "hummock+memory".to_string());
        system_params.state_store(from_local)
    };

    let embedded_compactor_enabled =
        embedded_compactor_enabled(&state_store_url, config.storage.disable_remote_compactor);
    let storage_memory_bytes =
        total_storage_memory_limit_bytes(&config.storage, embedded_compactor_enabled);
    let compute_memory_bytes =
        validate_compute_node_memory_config(opts.total_memory_bytes, storage_memory_bytes);
    let memory_control_policy = memory_control_policy_from_config(&opts).unwrap();

    let worker_id = meta_client.worker_id();
    info!("Assigned worker node id {}", worker_id);

    let mut sub_tasks: Vec<(JoinHandle<()>, Sender<()>)> = vec![];
    // Initialize the metrics subsystem.
    let registry = prometheus::Registry::new();
    monitor_process(&registry).unwrap();
    let source_metrics = Arc::new(SourceMetrics::new(registry.clone()));
    let hummock_metrics = Arc::new(HummockMetrics::new(registry.clone()));
    let streaming_metrics = Arc::new(StreamingMetrics::new(registry.clone()));
    let batch_task_metrics = Arc::new(BatchTaskMetrics::new(registry.clone()));
    let batch_manager_metrics = BatchManagerMetrics::new(registry.clone());
    let exchange_srv_metrics = Arc::new(ExchangeServiceMetrics::new(registry.clone()));

    // Initialize state store.
    let state_store_metrics = Arc::new(HummockStateStoreMetrics::new(registry.clone()));
    let object_store_metrics = Arc::new(ObjectStoreMetrics::new(registry.clone()));
    let storage_metrics = Arc::new(MonitoredStorageMetrics::new(registry.clone()));
    let compactor_metrics = Arc::new(CompactorMetrics::new(registry.clone()));

    let hummock_meta_client = Arc::new(MonitoredHummockMetaClient::new(
        meta_client.clone(),
        hummock_metrics.clone(),
    ));

    let mut join_handle_vec = vec![];

    let state_store = StateStoreImpl::new(
        &state_store_url,
        storage_opts.clone(),
        hummock_meta_client.clone(),
        state_store_metrics.clone(),
        object_store_metrics,
        TieredCacheMetricsBuilder::new(registry.clone()),
        if config.streaming.enable_jaeger_tracing {
            Arc::new(
                risingwave_tracing::RwTracingService::new(risingwave_tracing::TracingConfig::new(
                    "127.0.0.1:6831".to_string(),
                ))
                .unwrap(),
            )
        } else {
            Arc::new(risingwave_tracing::RwTracingService::disabled())
        },
        storage_metrics.clone(),
        compactor_metrics.clone(),
    )
    .await
    .unwrap();

    // Initialize observer manager.
    let system_params_manager = Arc::new(LocalSystemParamsManager::new(system_params.clone()));
    let compute_observer_node = ComputeObserverNode::new(system_params_manager.clone());
    let observer_manager =
        ObserverManager::new_with_meta_client(meta_client.clone(), compute_observer_node).await;
    observer_manager.start().await;

    let mut extra_info_sources: Vec<ExtraInfoSourceRef> = vec![];
    if let Some(storage) = state_store.as_hummock_trait() {
        extra_info_sources.push(storage.sstable_object_id_manager().clone());
        if embedded_compactor_enabled {
            tracing::info!("start embedded compactor");
            let read_memory_limiter = Arc::new(MemoryLimiter::new(
                storage_opts.compactor_memory_limit_mb as u64 * 1024 * 1024 / 2,
            ));
            let compactor_context = Arc::new(CompactorContext {
                storage_opts,
                hummock_meta_client: hummock_meta_client.clone(),
                sstable_store: storage.sstable_store(),
                compactor_metrics: compactor_metrics.clone(),
                is_share_buffer_compact: false,
                compaction_executor: Arc::new(CompactionExecutor::new(Some(1))),
                filter_key_extractor_manager: storage.filter_key_extractor_manager().clone(),
                read_memory_limiter,
                sstable_object_id_manager: storage.sstable_object_id_manager().clone(),
                task_progress_manager: Default::default(),
                compactor_runtime_config: Arc::new(tokio::sync::Mutex::new(
                    CompactorRuntimeConfig {
                        max_concurrent_task_number: 1,
                    },
                )),
            });

            let (handle, shutdown_sender) =
                Compactor::start_compactor(compactor_context, hummock_meta_client);
            sub_tasks.push((handle, shutdown_sender));
        }
        let memory_limiter = storage.get_memory_limiter();
        let memory_collector = Arc::new(HummockMemoryCollector::new(
            storage.sstable_store(),
            memory_limiter,
        ));
        monitor_cache(memory_collector, &registry).unwrap();
        let backup_reader = storage.backup_reader();
<<<<<<< HEAD
        let system_params_mgr = system_params_manager.clone();
=======
        let system_params_manager = system_params_manager.clone();
>>>>>>> 08fc246b
        tokio::spawn(async move {
            backup_reader
                .watch_config_change(system_params_mgr.watch_params())
                .await;
        });
    }

    sub_tasks.push(MetaClient::start_heartbeat_loop(
        meta_client.clone(),
        Duration::from_millis(config.server.heartbeat_interval_ms as u64),
        Duration::from_secs(config.server.max_heartbeat_interval_secs as u64),
        extra_info_sources,
    ));

    let await_tree_config = match &config.streaming.async_stack_trace {
        AsyncStackTraceOption::Off => None,
        c => await_tree::ConfigBuilder::default()
            .verbose(matches!(c, AsyncStackTraceOption::Verbose))
            .build()
            .ok(),
    };

    // Initialize the managers.
    let batch_mgr = Arc::new(BatchManager::new(
        config.batch.clone(),
        batch_manager_metrics,
    ));
    let stream_mgr = Arc::new(LocalStreamManager::new(
        advertise_addr.clone(),
        state_store.clone(),
        streaming_metrics.clone(),
        config.streaming.clone(),
        await_tree_config.clone(),
    ));

    // Spawn LRU Manager that have access to collect memory from batch mgr and stream mgr.
    let batch_mgr_clone = batch_mgr.clone();
    let stream_mgr_clone = stream_mgr.clone();
    let memory_mgr = GlobalMemoryManager::new(
        compute_memory_bytes,
        system_params.barrier_interval_ms(),
        streaming_metrics.clone(),
        memory_control_policy,
    );
    // Run a background memory monitor
    tokio::spawn(memory_mgr.clone().run(batch_mgr_clone, stream_mgr_clone));

    let watermark_epoch = memory_mgr.get_watermark_epoch();
    // Set back watermark epoch to stream mgr. Executor will read epoch from stream manager instead
    // of lru manager.
    stream_mgr.set_watermark_epoch(watermark_epoch).await;

    let telemetry_enabled = system_params.telemetry_enabled();

    let grpc_await_tree_reg = await_tree_config
        .map(|config| AwaitTreeRegistryRef::new(await_tree::Registry::new(config).into()));
    let dml_mgr = Arc::new(DmlManager::default());

    // Initialize batch environment.
    let client_pool = Arc::new(ComputeClientPool::new(config.server.connection_pool_size));
    let batch_env = BatchEnvironment::new(
        batch_mgr.clone(),
        advertise_addr.clone(),
        batch_config,
        worker_id,
        state_store.clone(),
        batch_task_metrics.clone(),
        client_pool,
        dml_mgr.clone(),
        source_metrics.clone(),
    );

    let connector_params = risingwave_connector::ConnectorParams {
        connector_rpc_endpoint: opts.connector_rpc_endpoint,
    };
    // Initialize the streaming environment.
    let stream_env = StreamEnvironment::new(
        advertise_addr.clone(),
        connector_params,
        stream_config,
        worker_id,
        state_store,
        dml_mgr,
        system_params_manager,
        source_metrics,
    );

    // Generally, one may use `risedev ctl trace` to manually get the trace reports. However, if
    // this is not the case, we can use the following command to get it printed into the logs
    // periodically.
    //
    // Comment out the following line to enable.
    // TODO: may optionally enable based on the features
    #[cfg(any())]
    stream_mgr.clone().spawn_print_trace();

    // Boot the runtime gRPC services.
    let batch_srv = BatchServiceImpl::new(batch_mgr.clone(), batch_env);
    let exchange_srv =
        ExchangeServiceImpl::new(batch_mgr.clone(), stream_mgr.clone(), exchange_srv_metrics);
    let stream_srv = StreamServiceImpl::new(stream_mgr.clone(), stream_env.clone());
    let monitor_srv = MonitorServiceImpl::new(stream_mgr.clone(), grpc_await_tree_reg.clone());
    let config_srv = ConfigServiceImpl::new(batch_mgr, stream_mgr);
    let health_srv = HealthServiceImpl::new();

    let telemetry_manager = TelemetryManager::new(
        system_params_manager.watch_params(),
        Arc::new(meta_client.clone()),
        Arc::new(ComputeTelemetryCreator::new()),
    );

    // if the toml config file or env variable disables telemetry, do not watch system params change
    // because if any of configs disable telemetry, we should never start it
    if config.server.telemetry_enabled && telemetry_env_enabled() {
        // if all configs are true, start reporting
        if telemetry_enabled {
            telemetry_manager.start_telemetry_reporting();
        }
        // if config and env are true, starting watching
        sub_tasks.push(telemetry_manager.watch_params_change());
    } else {
        tracing::info!("Telemetry didn't start due to config");
    }

    let (shutdown_send, mut shutdown_recv) = tokio::sync::oneshot::channel::<()>();
    let join_handle = tokio::spawn(async move {
        tonic::transport::Server::builder()
            .initial_connection_window_size(MAX_CONNECTION_WINDOW_SIZE)
            .initial_stream_window_size(STREAM_WINDOW_SIZE)
            .tcp_nodelay(true)
            .layer(AwaitTreeMiddlewareLayer::new_optional(grpc_await_tree_reg))
            .add_service(TaskServiceServer::new(batch_srv))
            .add_service(ExchangeServiceServer::new(exchange_srv))
            .add_service(StreamServiceServer::new(stream_srv))
            .add_service(MonitorServiceServer::new(monitor_srv))
            .add_service(ConfigServiceServer::new(config_srv))
            .add_service(HealthServer::new(health_srv))
            .serve_with_shutdown(listen_addr, async move {
                tokio::select! {
                    _ = tokio::signal::ctrl_c() => {},
                    _ = &mut shutdown_recv => {
                        for (join_handle, shutdown_sender) in sub_tasks {
                            if let Err(err) = shutdown_sender.send(()) {
                                tracing::warn!("Failed to send shutdown: {:?}", err);
                                continue;
                            }
                            if let Err(err) = join_handle.await {
                                tracing::warn!("Failed to join shutdown: {:?}", err);
                            }
                        }
                    },
                }
            })
            .await
            .unwrap();
    });
    join_handle_vec.push(join_handle);

    // Boot metrics service.
    if config.server.metrics_level > 0 {
        MetricsManager::boot_metrics_service(
            opts.prometheus_listener_addr.clone(),
            registry.clone(),
        );
    }

    // All set, let the meta service know we're ready.
    meta_client.activate(&advertise_addr).await.unwrap();

    (join_handle_vec, shutdown_send)
}

/// Check whether the compute node has enough memory to perform computing tasks. Apart from storage,
/// it is recommended to reserve at least `MIN_COMPUTE_MEMORY_MB` for computing and
/// `SYSTEM_RESERVED_MEMORY_MB` for other system usage. If the requirement is not met, we will print
/// out a warning and enforce the memory used for computing tasks as `MIN_COMPUTE_MEMORY_MB`.
fn validate_compute_node_memory_config(
    cn_total_memory_bytes: usize,
    storage_memory_bytes: usize,
) -> usize {
    if storage_memory_bytes > cn_total_memory_bytes {
        tracing::warn!(
            "The storage memory exceeds the total compute node memory:\nTotal compute node memory: {}\nStorage memory: {}\nWe recommend that at least 4 GiB memory should be reserved for RisingWave. Please increase the total compute node memory or decrease the storage memory in configurations.",
            convert(cn_total_memory_bytes as _),
            convert(storage_memory_bytes as _)
        );
        MIN_COMPUTE_MEMORY_MB << 20
    } else if storage_memory_bytes + ((MIN_COMPUTE_MEMORY_MB + SYSTEM_RESERVED_MEMORY_MB) << 20)
        >= cn_total_memory_bytes
    {
        tracing::warn!(
            "No enough memory for computing and other system usage:\nTotal compute node memory: {}\nStorage memory: {}\nWe recommend that at least 4 GiB memory should be reserved for RisingWave. Please increase the total compute node memory or decrease the storage memory in configurations.",
            convert(cn_total_memory_bytes as _),
            convert(storage_memory_bytes as _)
        );
        MIN_COMPUTE_MEMORY_MB << 20
    } else {
        cn_total_memory_bytes - storage_memory_bytes - (SYSTEM_RESERVED_MEMORY_MB << 20)
    }
}

/// The maximal memory that storage components may use based on the configurations in bytes. Note
/// that this is the total storage memory for one compute node instead of the whole cluster.
fn total_storage_memory_limit_bytes(
    storage_config: &StorageConfig,
    embedded_compactor_enabled: bool,
) -> usize {
    let total_memory = storage_config.block_cache_capacity_mb
        + storage_config.meta_cache_capacity_mb
        + storage_config.shared_buffer_capacity_mb
        + storage_config.file_cache.total_buffer_capacity_mb;
    if embedded_compactor_enabled {
        (total_memory + storage_config.compactor_memory_limit_mb) << 20
    } else {
        total_memory << 20
    }
}

/// Checks whether an embedded compactor starts with a compute node.
fn embedded_compactor_enabled(state_store_url: &str, disable_remote_compactor: bool) -> bool {
    // We treat `hummock+memory-shared` as a shared storage, so we won't start the compactor
    // along with the compute node.
    state_store_url == "hummock+memory"
        || state_store_url.starts_with("hummock+disk")
        || disable_remote_compactor
}<|MERGE_RESOLUTION|>--- conflicted
+++ resolved
@@ -217,11 +217,7 @@
         ));
         monitor_cache(memory_collector, &registry).unwrap();
         let backup_reader = storage.backup_reader();
-<<<<<<< HEAD
         let system_params_mgr = system_params_manager.clone();
-=======
-        let system_params_manager = system_params_manager.clone();
->>>>>>> 08fc246b
         tokio::spawn(async move {
             backup_reader
                 .watch_config_change(system_params_mgr.watch_params())
@@ -305,7 +301,7 @@
         worker_id,
         state_store,
         dml_mgr,
-        system_params_manager,
+        system_params_manager.clone(),
         source_metrics,
     );
 
