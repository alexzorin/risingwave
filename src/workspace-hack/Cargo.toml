--- conflicted
+++ resolved
@@ -214,8 +214,6 @@
 url = { version = "2", features = ["serde"] }
 uuid = { version = "1", features = ["fast-rng", "serde", "v4"] }
 zeroize = { version = "1", features = ["zeroize_derive"] }
-<<<<<<< HEAD
-=======
 
 [target.x86_64-unknown-linux-gnu.dependencies]
 axum = { version = "0.6" }
@@ -230,7 +228,6 @@
 rustix = { version = "0.38", features = ["fs", "termios"] }
 rustls = { version = "0.21", features = ["dangerous_configuration"] }
 serde_json = { version = "1", default-features = false, features = ["raw_value"] }
-tikv-jemalloc-sys = { git = "https://github.com/risingwavelabs/jemallocator.git", rev = "64a2d9", features = ["profiling", "stats", "unprefixed_malloc_on_supported_platforms"] }
 tikv-jemallocator = { git = "https://github.com/risingwavelabs/jemallocator.git", rev = "64a2d9", features = ["profiling", "stats", "unprefixed_malloc_on_supported_platforms"] }
 tower-http = { version = "0.4", features = ["add-extension", "cors", "fs"] }
 zstd-sys = { version = "2", features = ["std"] }
@@ -248,7 +245,6 @@
 rustix = { version = "0.38", features = ["fs", "termios"] }
 rustls = { version = "0.21", features = ["dangerous_configuration"] }
 serde_json = { version = "1", default-features = false, features = ["raw_value"] }
-tikv-jemalloc-sys = { git = "https://github.com/risingwavelabs/jemallocator.git", rev = "64a2d9", features = ["profiling", "stats", "unprefixed_malloc_on_supported_platforms"] }
 tikv-jemallocator = { git = "https://github.com/risingwavelabs/jemallocator.git", rev = "64a2d9", features = ["profiling", "stats", "unprefixed_malloc_on_supported_platforms"] }
 tower-http = { version = "0.4", features = ["add-extension", "cors", "fs"] }
 zstd-sys = { version = "2", features = ["std"] }
@@ -266,7 +262,6 @@
 rustix = { version = "0.38", features = ["fs", "termios"] }
 rustls = { version = "0.21", features = ["dangerous_configuration"] }
 serde_json = { version = "1", default-features = false, features = ["raw_value"] }
-tikv-jemalloc-sys = { git = "https://github.com/risingwavelabs/jemallocator.git", rev = "64a2d9", features = ["profiling", "stats", "unprefixed_malloc_on_supported_platforms"] }
 tikv-jemallocator = { git = "https://github.com/risingwavelabs/jemallocator.git", rev = "64a2d9", features = ["profiling", "stats", "unprefixed_malloc_on_supported_platforms"] }
 tower-http = { version = "0.4", features = ["add-extension", "cors", "fs"] }
 zstd-sys = { version = "2", features = ["std"] }
@@ -284,7 +279,6 @@
 rustix = { version = "0.38", features = ["fs", "termios"] }
 rustls = { version = "0.21", features = ["dangerous_configuration"] }
 serde_json = { version = "1", default-features = false, features = ["raw_value"] }
-tikv-jemalloc-sys = { git = "https://github.com/risingwavelabs/jemallocator.git", rev = "64a2d9", features = ["profiling", "stats", "unprefixed_malloc_on_supported_platforms"] }
 tikv-jemallocator = { git = "https://github.com/risingwavelabs/jemallocator.git", rev = "64a2d9", features = ["profiling", "stats", "unprefixed_malloc_on_supported_platforms"] }
 tower-http = { version = "0.4", features = ["add-extension", "cors", "fs"] }
 zstd-sys = { version = "2", features = ["std"] }
@@ -302,7 +296,6 @@
 rustix = { version = "0.38", features = ["fs", "termios"] }
 rustls = { version = "0.21", features = ["dangerous_configuration"] }
 serde_json = { version = "1", default-features = false, features = ["raw_value"] }
-tikv-jemalloc-sys = { git = "https://github.com/risingwavelabs/jemallocator.git", rev = "64a2d9", features = ["profiling", "stats", "unprefixed_malloc_on_supported_platforms"] }
 tikv-jemallocator = { git = "https://github.com/risingwavelabs/jemallocator.git", rev = "64a2d9", features = ["profiling", "stats", "unprefixed_malloc_on_supported_platforms"] }
 tower-http = { version = "0.4", features = ["add-extension", "cors", "fs"] }
 zstd-sys = { version = "2", features = ["std"] }
@@ -320,7 +313,6 @@
 rustix = { version = "0.38", features = ["fs", "termios"] }
 rustls = { version = "0.21", features = ["dangerous_configuration"] }
 serde_json = { version = "1", default-features = false, features = ["raw_value"] }
-tikv-jemalloc-sys = { git = "https://github.com/risingwavelabs/jemallocator.git", rev = "64a2d9", features = ["profiling", "stats", "unprefixed_malloc_on_supported_platforms"] }
 tikv-jemallocator = { git = "https://github.com/risingwavelabs/jemallocator.git", rev = "64a2d9", features = ["profiling", "stats", "unprefixed_malloc_on_supported_platforms"] }
 tower-http = { version = "0.4", features = ["add-extension", "cors", "fs"] }
 zstd-sys = { version = "2", features = ["std"] }
@@ -338,7 +330,6 @@
 rustix = { version = "0.38", features = ["fs", "termios"] }
 rustls = { version = "0.21", features = ["dangerous_configuration"] }
 serde_json = { version = "1", default-features = false, features = ["raw_value"] }
-tikv-jemalloc-sys = { git = "https://github.com/risingwavelabs/jemallocator.git", rev = "64a2d9", features = ["profiling", "stats", "unprefixed_malloc_on_supported_platforms"] }
 tikv-jemallocator = { git = "https://github.com/risingwavelabs/jemallocator.git", rev = "64a2d9", features = ["profiling", "stats", "unprefixed_malloc_on_supported_platforms"] }
 tower-http = { version = "0.4", features = ["add-extension", "cors", "fs"] }
 zstd-sys = { version = "2", features = ["std"] }
@@ -356,10 +347,8 @@
 rustix = { version = "0.38", features = ["fs", "termios"] }
 rustls = { version = "0.21", features = ["dangerous_configuration"] }
 serde_json = { version = "1", default-features = false, features = ["raw_value"] }
-tikv-jemalloc-sys = { git = "https://github.com/risingwavelabs/jemallocator.git", rev = "64a2d9", features = ["profiling", "stats", "unprefixed_malloc_on_supported_platforms"] }
-tikv-jemallocator = { git = "https://github.com/risingwavelabs/jemallocator.git", rev = "64a2d9", features = ["profiling", "stats", "unprefixed_malloc_on_supported_platforms"] }
-tower-http = { version = "0.4", features = ["add-extension", "cors", "fs"] }
-zstd-sys = { version = "2", features = ["std"] }
->>>>>>> 467ba4b0
+tikv-jemallocator = { git = "https://github.com/risingwavelabs/jemallocator.git", rev = "64a2d9", features = ["profiling", "stats", "unprefixed_malloc_on_supported_platforms"] }
+tower-http = { version = "0.4", features = ["add-extension", "cors", "fs"] }
+zstd-sys = { version = "2", features = ["std"] }
 
 ### END HAKARI SECTION