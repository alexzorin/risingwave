#![allow(clippy::enum_variant_names)]

pub use sea_orm_migration::prelude::*;
pub use sea_orm_migration::MigrationStatus;
mod m20230908_072257_init;
mod m20231008_020431_hummock;
mod m20240304_074901_subscription;
mod m20240410_082733_with_version_column_migration;
mod m20240410_154406_session_params;
mod m20240417_062305_subscription_internal_table_name;
mod m20240418_142249_function_runtime;
mod m20240506_112555_subscription_partial_ckpt;
mod m20240525_090457_secret;
mod m20240617_070131_index_column_properties;
mod m20240617_071625_sink_into_table_column;
mod m20240618_072634_function_compressed_binary;
mod m20240630_131430_remove_parallel_unit;
mod m20240701_060504_hummock_time_travel;
mod m20240702_080451_system_param_value;
mod m20240702_084927_unnecessary_fk;
mod m20240726_063833_auto_schema_change;
mod m20240806_143329_add_rate_limit_to_source_catalog;
mod m20240820_081248_add_time_travel_per_table_epoch;
mod m20240911_083152_variable_vnode_count;
mod m20241016_065621_hummock_gc_history;
mod m20241025_062548_singleton_vnode_count;
<<<<<<< HEAD
mod m20241103_043732_connection_params;
=======
mod m20241115_085007_remove_function_type;
>>>>>>> a4d96ec2
mod utils;

pub struct Migrator;

#[macro_export]
macro_rules! assert_not_has_tables {
    ($manager:expr, $( $table:ident ),+) => {
        $(
            assert!(
                !$manager
                    .has_table($table::Table.to_string())
                    .await?,
                "Table `{}` already exists",
                $table::Table.to_string()
            );
        )+
    };
}

#[macro_export]
macro_rules! drop_tables {
    ($manager:expr, $( $table:ident ),+) => {
        $(
            $manager
                .drop_table(
                    sea_orm_migration::prelude::Table::drop()
                        .table($table::Table)
                        .if_exists()
                        .cascade()
                        .to_owned(),
                )
                .await?;
        )+
    };
}

#[async_trait::async_trait]
impl MigratorTrait for Migrator {
    fn migrations() -> Vec<Box<dyn MigrationTrait>> {
        vec![
            Box::new(m20230908_072257_init::Migration),
            Box::new(m20231008_020431_hummock::Migration),
            Box::new(m20240304_074901_subscription::Migration),
            Box::new(m20240410_082733_with_version_column_migration::Migration),
            Box::new(m20240410_154406_session_params::Migration),
            Box::new(m20240417_062305_subscription_internal_table_name::Migration),
            Box::new(m20240418_142249_function_runtime::Migration),
            Box::new(m20240506_112555_subscription_partial_ckpt::Migration),
            Box::new(m20240525_090457_secret::Migration),
            Box::new(m20240617_070131_index_column_properties::Migration),
            Box::new(m20240617_071625_sink_into_table_column::Migration),
            Box::new(m20240618_072634_function_compressed_binary::Migration),
            Box::new(m20240630_131430_remove_parallel_unit::Migration),
            Box::new(m20240701_060504_hummock_time_travel::Migration),
            Box::new(m20240702_080451_system_param_value::Migration),
            Box::new(m20240702_084927_unnecessary_fk::Migration),
            Box::new(m20240726_063833_auto_schema_change::Migration),
            Box::new(m20240806_143329_add_rate_limit_to_source_catalog::Migration),
            Box::new(m20240820_081248_add_time_travel_per_table_epoch::Migration),
            Box::new(m20240911_083152_variable_vnode_count::Migration),
            Box::new(m20241016_065621_hummock_gc_history::Migration),
            Box::new(m20241025_062548_singleton_vnode_count::Migration),
<<<<<<< HEAD
            Box::new(m20241103_043732_connection_params::Migration),
=======
            Box::new(m20241115_085007_remove_function_type::Migration),
>>>>>>> a4d96ec2
        ]
    }
}<|MERGE_RESOLUTION|>--- conflicted
+++ resolved
@@ -24,11 +24,8 @@
 mod m20240911_083152_variable_vnode_count;
 mod m20241016_065621_hummock_gc_history;
 mod m20241025_062548_singleton_vnode_count;
-<<<<<<< HEAD
-mod m20241103_043732_connection_params;
-=======
 mod m20241115_085007_remove_function_type;
->>>>>>> a4d96ec2
+mod m20241118_043732_connection_params;
 mod utils;
 
 pub struct Migrator;
@@ -91,11 +88,8 @@
             Box::new(m20240911_083152_variable_vnode_count::Migration),
             Box::new(m20241016_065621_hummock_gc_history::Migration),
             Box::new(m20241025_062548_singleton_vnode_count::Migration),
-<<<<<<< HEAD
-            Box::new(m20241103_043732_connection_params::Migration),
-=======
             Box::new(m20241115_085007_remove_function_type::Migration),
->>>>>>> a4d96ec2
+            Box::new(m20241118_043732_connection_params::Migration),
         ]
     }
 }