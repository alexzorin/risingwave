//  Copyright 2024 RisingWave Labs
//
//  Licensed under the Apache License, Version 2.0 (the "License");
//  you may not use this file except in compliance with the License.
//  You may obtain a copy of the License at
//
//  http://www.apache.org/licenses/LICENSE-2.0
//
//  Unless required by applicable law or agreed to in writing, software
//  distributed under the License is distributed on an "AS IS" BASIS,
//  WITHOUT WARRANTIES OR CONDITIONS OF ANY KIND, either express or implied.
//  See the License for the specific language governing permissions and
//  limitations under the License.
//
// Copyright (c) 2011-present, Facebook, Inc.  All rights reserved.
// This source code is licensed under both the GPLv2 (found in the
// COPYING file in the root directory) and Apache 2.0 License
// (found in the LICENSE.Apache file in the root directory).

mod emergency_selector;
pub(crate) mod level_selector;
mod manual_selector;
mod space_reclaim_selector;
mod tombstone_compaction_selector;
mod ttl_selector;
mod vnode_watermark_selector;

use std::collections::{BTreeSet, HashMap};
use std::sync::Arc;

pub use emergency_selector::EmergencySelector;
pub use level_selector::{DynamicLevelSelector, DynamicLevelSelectorCore};
pub use manual_selector::{ManualCompactionOption, ManualCompactionSelector};
use risingwave_common::catalog::{TableId, TableOption};
use risingwave_hummock_sdk::level::Levels;
use risingwave_hummock_sdk::table_watermark::TableWatermarks;
use risingwave_hummock_sdk::version::HummockVersionStateTableInfo;
use risingwave_hummock_sdk::HummockCompactionTaskId;
use risingwave_pb::hummock::compact_task;
pub use space_reclaim_selector::SpaceReclaimCompactionSelector;
pub use tombstone_compaction_selector::TombstoneCompactionSelector;
pub use ttl_selector::TtlCompactionSelector;
pub use vnode_watermark_selector::VnodeWatermarkCompactionSelector;

use super::picker::LocalPickerStatistic;
use super::{
    create_compaction_task, CompactionDeveloperConfig, LevelCompactionPicker, TierCompactionPicker,
};
use crate::hummock::compaction::CompactionTask;
use crate::hummock::level_handler::LevelHandler;
use crate::hummock::model::CompactionGroup;
use crate::rpc::metrics::MetaMetrics;

pub struct CompactionSelectorContext<'a> {
    pub group: &'a CompactionGroup,
    pub levels: &'a Levels,
    pub member_table_ids: &'a BTreeSet<TableId>,
    pub level_handlers: &'a mut [LevelHandler],
    pub selector_stats: &'a mut LocalSelectorStatistic,
    pub table_id_to_options: &'a HashMap<u32, TableOption>,
    pub developer_config: Arc<CompactionDeveloperConfig>,
    pub table_watermarks: &'a HashMap<TableId, Arc<TableWatermarks>>,
    pub state_table_info: &'a HummockVersionStateTableInfo,
}

pub trait CompactionSelector: Sync + Send {
    fn pick_compaction(
        &mut self,
        task_id: HummockCompactionTaskId,
        context: CompactionSelectorContext<'_>,
    ) -> Option<CompactionTask>;

    fn report_statistic_metrics(&self, _metrics: &MetaMetrics) {}

    fn name(&self) -> &'static str;

    fn task_type(&self) -> compact_task::TaskType;
}

pub fn default_compaction_selector() -> Box<dyn CompactionSelector> {
    Box::<DynamicLevelSelector>::default()
}

#[derive(Default)]
pub struct LocalSelectorStatistic {
    skip_picker: Vec<(usize, usize, LocalPickerStatistic)>,
}

impl LocalSelectorStatistic {
    pub fn report_to_metrics(&self, group_id: u64, metrics: &MetaMetrics) {
        for (start_level, target_level, stats) in &self.skip_picker {
            let level_label = format!("cg{}-{}-to-{}", group_id, start_level, target_level);
            if stats.skip_by_write_amp_limit > 0 {
                metrics
                    .compact_skip_frequency
                    .with_label_values(&[level_label.as_str(), "write-amp"])
                    .inc();
            }
            if stats.skip_by_count_limit > 0 {
                metrics
                    .compact_skip_frequency
                    .with_label_values(&[level_label.as_str(), "count"])
                    .inc();
            }
            if stats.skip_by_pending_files > 0 {
                metrics
                    .compact_skip_frequency
                    .with_label_values(&[level_label.as_str(), "pending-files"])
                    .inc();
            }
            if stats.skip_by_overlapping > 0 {
                metrics
                    .compact_skip_frequency
                    .with_label_values(&[level_label.as_str(), "overlapping"])
                    .inc();
            }
            metrics
                .compact_skip_frequency
                .with_label_values(&[level_label.as_str(), "picker"])
                .inc();
        }
    }
}

#[cfg(test)]
pub mod tests {
    use std::ops::Range;

    use itertools::Itertools;
    use risingwave_hummock_sdk::key_range::KeyRange;
    use risingwave_hummock_sdk::level::{Level, OverlappingLevel};
    use risingwave_hummock_sdk::sstable_info::SstableInfo;
    use risingwave_pb::hummock::LevelType;

    use super::*;
    use crate::hummock::test_utils::iterator_test_key_of_epoch;

    pub fn push_table_level0_overlapping(levels: &mut Levels, sst: SstableInfo) {
        levels.l0.total_file_size += sst.sst_size;
        levels.l0.sub_levels.push(Level {
            level_idx: 0,
            level_type: LevelType::Overlapping,
            total_file_size: sst.sst_size,
            uncompressed_file_size: sst.uncompressed_file_size,
            sub_level_id: sst.sst_id,
            table_infos: vec![sst],
            ..Default::default()
        });
    }

    pub fn push_table_level0_nonoverlapping(levels: &mut Levels, sst: SstableInfo) {
        push_table_level0_overlapping(levels, sst);
        levels.l0.sub_levels.last_mut().unwrap().level_type = LevelType::Nonoverlapping;
    }

    pub fn push_tables_level0_nonoverlapping(levels: &mut Levels, table_infos: Vec<SstableInfo>) {
        let total_file_size = table_infos.iter().map(|table| table.sst_size).sum::<u64>();
        let uncompressed_file_size = table_infos
            .iter()
            .map(|table| table.uncompressed_file_size)
            .sum();
        let sub_level_id = table_infos[0].sst_id;
        levels.l0.total_file_size += total_file_size;
        levels.l0.sub_levels.push(Level {
            level_idx: 0,
            level_type: LevelType::Nonoverlapping,
            total_file_size,
            sub_level_id,
            table_infos,
            uncompressed_file_size,
            ..Default::default()
        });
    }

    pub fn generate_table(
        id: u64,
        table_prefix: u64,
        left: usize,
        right: usize,
        epoch: u64,
    ) -> SstableInfo {
        let object_size = (right - left + 1) as u64;
        SstableInfo {
            object_id: id,
            sst_id: id,
            key_range: KeyRange {
                left: iterator_test_key_of_epoch(table_prefix, left, epoch).into(),
                right: iterator_test_key_of_epoch(table_prefix, right, epoch).into(),
                right_exclusive: false,
            },
            file_size: object_size,
            table_ids: vec![table_prefix as u32],
            uncompressed_file_size: (right - left + 1) as u64,
            total_key_count: (right - left + 1) as u64,
            sst_size: object_size,
            ..Default::default()
        }
    }

    #[allow(clippy::too_many_arguments)]
    pub fn generate_table_with_ids_and_epochs(
        id: u64,
        table_prefix: u64,
        left: usize,
        right: usize,
        epoch: u64,
        table_ids: Vec<u32>,
        min_epoch: u64,
        max_epoch: u64,
    ) -> SstableInfo {
<<<<<<< HEAD
        let object_file_size = (right - left + 1) as u64;
=======
        let object_size = (right - left + 1) as u64;
>>>>>>> 2529c563
        SstableInfo {
            object_id: id,
            sst_id: id,
            key_range: KeyRange {
                left: iterator_test_key_of_epoch(table_prefix, left, epoch).into(),
                right: iterator_test_key_of_epoch(table_prefix, right, epoch).into(),
                right_exclusive: false,
            },
<<<<<<< HEAD
            file_size: object_file_size,

            table_ids,
            uncompressed_file_size: object_file_size,
            min_epoch,
            max_epoch,
            sst_size: object_file_size,
=======
            file_size: object_size,
            table_ids,
            uncompressed_file_size: object_size,
            min_epoch,
            max_epoch,
            sst_size: object_size,
>>>>>>> 2529c563
            ..Default::default()
        }
    }

    pub fn generate_tables(
        ids: Range<u64>,
        keys: Range<usize>,
        epoch: u64,
        file_size: u64,
    ) -> Vec<SstableInfo> {
        let step = (keys.end - keys.start) / (ids.end - ids.start) as usize;
        let mut start = keys.start;
        let mut tables = vec![];
        for id in ids {
            let mut table = generate_table(id, 1, start, start + step - 1, epoch);
            table.file_size = file_size;
            table.sst_size = file_size;
            tables.push(table);
            start += step;
        }
        tables
    }

    pub fn generate_level(level_idx: u32, table_infos: Vec<SstableInfo>) -> Level {
        let total_file_size = table_infos.iter().map(|sst| sst.sst_size).sum();
        let uncompressed_file_size = table_infos
            .iter()
            .map(|sst| sst.uncompressed_file_size)
            .sum();
        Level {
            level_idx,
            level_type: LevelType::Nonoverlapping,
            table_infos,
            total_file_size,
            sub_level_id: 0,
            uncompressed_file_size,
            ..Default::default()
        }
    }

    /// Returns a `OverlappingLevel`, with each `table_infos`'s element placed in a nonoverlapping
    /// sub-level.
    pub fn generate_l0_nonoverlapping_sublevels(table_infos: Vec<SstableInfo>) -> OverlappingLevel {
        let total_file_size = table_infos.iter().map(|table| table.sst_size).sum::<u64>();
        let uncompressed_file_size = table_infos
            .iter()
            .map(|table| table.uncompressed_file_size)
            .sum::<u64>();
        OverlappingLevel {
            sub_levels: table_infos
                .into_iter()
                .enumerate()
                .map(|(idx, table)| Level {
                    level_idx: 0,
                    level_type: LevelType::Nonoverlapping,
                    total_file_size: table.sst_size,
                    uncompressed_file_size: table.uncompressed_file_size,
                    sub_level_id: idx as u64,
                    table_infos: vec![table],
                    ..Default::default()
                })
                .collect_vec(),
            total_file_size,
            uncompressed_file_size,
        }
    }

    pub fn generate_l0_nonoverlapping_multi_sublevels(
        table_infos: Vec<Vec<SstableInfo>>,
    ) -> OverlappingLevel {
        let mut l0 = OverlappingLevel {
            sub_levels: table_infos
                .into_iter()
                .enumerate()
                .map(|(idx, table)| Level {
                    level_idx: 0,
                    level_type: LevelType::Nonoverlapping,
                    total_file_size: table.iter().map(|table| table.sst_size).sum::<u64>(),
                    uncompressed_file_size: table
                        .iter()
                        .map(|sst| sst.uncompressed_file_size)
                        .sum::<u64>(),
                    sub_level_id: idx as u64,
                    table_infos: table,
                    ..Default::default()
                })
                .collect_vec(),
            total_file_size: 0,
            uncompressed_file_size: 0,
        };

        l0.total_file_size = l0.sub_levels.iter().map(|l| l.total_file_size).sum::<u64>();
        l0.uncompressed_file_size = l0
            .sub_levels
            .iter()
            .map(|l| l.uncompressed_file_size)
            .sum::<u64>();
        l0
    }

    /// Returns a `OverlappingLevel`, with each `table_infos`'s element placed in a overlapping
    /// sub-level.
    pub fn generate_l0_overlapping_sublevels(
        table_infos: Vec<Vec<SstableInfo>>,
    ) -> OverlappingLevel {
        let mut l0 = OverlappingLevel {
            sub_levels: table_infos
                .into_iter()
                .enumerate()
                .map(|(idx, table)| Level {
                    level_idx: 0,
                    level_type: LevelType::Overlapping,
                    total_file_size: table.iter().map(|table| table.sst_size).sum::<u64>(),
                    sub_level_id: idx as u64,
                    table_infos: table.clone(),
                    uncompressed_file_size: table
                        .iter()
                        .map(|sst| sst.uncompressed_file_size)
                        .sum::<u64>(),
                    ..Default::default()
                })
                .collect_vec(),
            total_file_size: 0,
            uncompressed_file_size: 0,
        };
        l0.total_file_size = l0.sub_levels.iter().map(|l| l.total_file_size).sum::<u64>();
        l0.uncompressed_file_size = l0
            .sub_levels
            .iter()
            .map(|l| l.uncompressed_file_size)
            .sum::<u64>();
        l0
    }

    pub fn assert_compaction_task(compact_task: &CompactionTask, level_handlers: &[LevelHandler]) {
        for i in &compact_task.input.input_levels {
            for t in &i.table_infos {
                assert!(level_handlers[i.level_idx as usize].is_pending_compact(&t.sst_id));
            }
        }
    }
}<|MERGE_RESOLUTION|>--- conflicted
+++ resolved
@@ -208,11 +208,7 @@
         min_epoch: u64,
         max_epoch: u64,
     ) -> SstableInfo {
-<<<<<<< HEAD
-        let object_file_size = (right - left + 1) as u64;
-=======
         let object_size = (right - left + 1) as u64;
->>>>>>> 2529c563
         SstableInfo {
             object_id: id,
             sst_id: id,
@@ -221,22 +217,12 @@
                 right: iterator_test_key_of_epoch(table_prefix, right, epoch).into(),
                 right_exclusive: false,
             },
-<<<<<<< HEAD
-            file_size: object_file_size,
-
-            table_ids,
-            uncompressed_file_size: object_file_size,
-            min_epoch,
-            max_epoch,
-            sst_size: object_file_size,
-=======
             file_size: object_size,
             table_ids,
             uncompressed_file_size: object_size,
             min_epoch,
             max_epoch,
             sst_size: object_size,
->>>>>>> 2529c563
             ..Default::default()
         }
     }
