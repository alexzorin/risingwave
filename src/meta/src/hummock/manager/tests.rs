// Copyright 2024 RisingWave Labs
//
// Licensed under the Apache License, Version 2.0 (the "License");
// you may not use this file except in compliance with the License.
// You may obtain a copy of the License at
//
//     http://www.apache.org/licenses/LICENSE-2.0
//
// Unless required by applicable law or agreed to in writing, software
// distributed under the License is distributed on an "AS IS" BASIS,
// WITHOUT WARRANTIES OR CONDITIONS OF ANY KIND, either express or implied.
// See the License for the specific language governing permissions and
// limitations under the License.

#![cfg(test)]

use std::cmp::Ordering;
use std::collections::HashMap;
use std::sync::Arc;

use itertools::Itertools;
use prometheus::Registry;
use risingwave_common::catalog::TableId;
use risingwave_common::hash::VirtualNode;
use risingwave_common::util::epoch::{test_epoch, EpochExt};
use risingwave_hummock_sdk::compact::compact_task_to_string;
use risingwave_hummock_sdk::compact_task::CompactTask;
use risingwave_hummock_sdk::compaction_group::hummock_version_ext::get_compaction_group_ssts;
use risingwave_hummock_sdk::compaction_group::StaticCompactionGroupId;
use risingwave_hummock_sdk::key::{gen_key_from_str, FullKey};
use risingwave_hummock_sdk::key_range::KeyRange;
use risingwave_hummock_sdk::sstable_info::SstableInfo;
use risingwave_hummock_sdk::table_stats::{to_prost_table_stats_map, TableStats, TableStatsMap};
use risingwave_hummock_sdk::version::HummockVersion;
use risingwave_hummock_sdk::{
    CompactionGroupId, HummockContextId, HummockEpoch, HummockSstableObjectId, HummockVersionId,
    LocalSstableInfo, SyncResult, FIRST_VERSION_ID,
};
use risingwave_pb::common::{HostAddress, WorkerType};
use risingwave_pb::hummock::compact_task::TaskStatus;
use risingwave_pb::hummock::HummockPinnedVersion;
use risingwave_pb::meta::add_worker_node_request::Property;
use risingwave_rpc_client::HummockMetaClient;
use thiserror_ext::AsReport;

use crate::hummock::compaction::compaction_config::CompactionConfigBuilder;
use crate::hummock::compaction::selector::{default_compaction_selector, ManualCompactionOption};
use crate::hummock::error::Error;
use crate::hummock::test_utils::*;
use crate::hummock::{HummockManagerRef, MockHummockMetaClient};
use crate::manager::{MetaSrvEnv, MetaStoreImpl};
use crate::model::MetadataModel;
use crate::rpc::metrics::MetaMetrics;

pub fn version_max_committed_epoch(version: &HummockVersion) -> u64 {
    let committed_epoch = version
        .state_table_info
        .info()
        .values()
        .next()
        .unwrap()
        .committed_epoch;
    assert!(
        version
            .state_table_info
            .info()
            .values()
            .all(|info| info.committed_epoch == committed_epoch),
        "info: {:?}",
        version.state_table_info.info()
    );
    committed_epoch
}

fn pin_versions_sum(pin_versions: &[HummockPinnedVersion]) -> usize {
    pin_versions.iter().len()
}

fn gen_sstable_info(sst_id: u64, table_ids: Vec<u32>, epoch: u64) -> SstableInfo {
    let table_key_l = gen_key_from_str(VirtualNode::ZERO, "1");
    let table_key_r = gen_key_from_str(VirtualNode::MAX_FOR_TEST, "1");
    let full_key_l = FullKey::for_test(
        TableId::new(*table_ids.first().unwrap()),
        table_key_l,
        epoch,
    )
    .encode();
    let full_key_r =
        FullKey::for_test(TableId::new(*table_ids.last().unwrap()), table_key_r, epoch).encode();

    SstableInfo {
        sst_id,
        key_range: KeyRange {
            left: full_key_l.into(),
            right: full_key_r.into(),
            right_exclusive: false,
        },
        table_ids,
        object_id: sst_id,
        min_epoch: 20,
        max_epoch: 20,
        file_size: 100,
        sst_size: 100,
        ..Default::default()
    }
}

fn gen_local_sstable_info(sst_id: u64, table_ids: Vec<u32>, epoch: u64) -> LocalSstableInfo {
    LocalSstableInfo {
        sst_info: gen_sstable_info(sst_id, table_ids, epoch),
        table_stats: Default::default(),
        created_at: u64::MAX,
    }
}
fn get_compaction_group_object_ids(
    version: &HummockVersion,
    group_id: CompactionGroupId,
) -> Vec<HummockSstableObjectId> {
    get_compaction_group_ssts(version, group_id)
        .map(|(object_id, _)| object_id)
        .collect_vec()
}

async fn list_pinned_version_from_meta_store(env: &MetaSrvEnv) -> Vec<HummockPinnedVersion> {
    match env.meta_store_ref() {
        MetaStoreImpl::Kv(meta_store) => HummockPinnedVersion::list(meta_store).await.unwrap(),
        MetaStoreImpl::Sql(sql_meta_store) => {
            use risingwave_meta_model_v2::hummock_pinned_version;
            use sea_orm::EntityTrait;
            hummock_pinned_version::Entity::find()
                .all(&sql_meta_store.conn)
                .await
                .unwrap()
                .into_iter()
                .map(Into::into)
                .collect()
        }
    }
}

#[tokio::test]
async fn test_hummock_compaction_task() {
    let (_, hummock_manager, _, worker_node) = setup_compute_env(80).await;
    let sst_num = 2;
    let hummock_meta_client: Arc<dyn HummockMetaClient> = Arc::new(MockHummockMetaClient::new(
        hummock_manager.clone(),
        worker_node.id,
    ));

    // No compaction task available.
    assert!(hummock_manager
        .get_compact_task(
            StaticCompactionGroupId::StateDefault.into(),
            &mut default_compaction_selector(),
        )
        .await
        .unwrap()
        .is_none());

    // Add some sstables and commit.
    let epoch = test_epoch(1);
    let table_id = 1;
    let original_tables = generate_test_sstables_with_table_id(
        epoch,
        table_id,
        get_sst_ids(&hummock_manager, sst_num).await,
    );
    register_sstable_infos_to_compaction_group(
        &hummock_manager,
        &original_tables,
        StaticCompactionGroupId::StateDefault.into(),
    )
    .await;
    hummock_meta_client
        .commit_epoch(
            epoch,
            SyncResult {
                uncommitted_ssts: to_local_sstable_info(&original_tables),
                ..Default::default()
            },
            false,
        )
        .await
        .unwrap();

    // Get a compaction task.
    let compaction_group_id =
        get_compaction_group_id_by_table_id(hummock_manager.clone(), table_id).await;
    let compact_task = hummock_manager
        .get_compact_task(compaction_group_id, &mut default_compaction_selector())
        .await
        .unwrap()
        .unwrap();
    assert_eq!(compact_task.input_ssts.first().unwrap().level_idx, 0);
    assert_eq!(compact_task.task_id, 2);

    // Cancel the task and succeed.
    assert!(hummock_manager
        .cancel_compact_task(compact_task.task_id, TaskStatus::ManualCanceled)
        .await
        .unwrap());

    // Get a compaction task.
    let compact_task = hummock_manager
        .get_compact_task(compaction_group_id, &mut default_compaction_selector())
        .await
        .unwrap()
        .unwrap();
    assert_eq!(compact_task.task_id, 3);
    // Finish the task and succeed.

    assert!(hummock_manager
        .report_compact_task(compact_task.task_id, TaskStatus::Success, vec![], None)
        .await
        .unwrap());
}

#[tokio::test]
async fn test_hummock_table() {
    let (_env, hummock_manager, _cluster_manager, worker_node) = setup_compute_env(80).await;
    let hummock_meta_client: Arc<dyn HummockMetaClient> = Arc::new(MockHummockMetaClient::new(
        hummock_manager.clone(),
        worker_node.id,
    ));

    let epoch = test_epoch(1);
    let original_tables = generate_test_tables(epoch, get_sst_ids(&hummock_manager, 2).await);
    register_sstable_infos_to_compaction_group(
        &hummock_manager,
        &original_tables,
        StaticCompactionGroupId::StateDefault.into(),
    )
    .await;
    hummock_meta_client
        .commit_epoch(
            epoch,
            SyncResult {
                uncommitted_ssts: to_local_sstable_info(&original_tables),
                ..Default::default()
            },
            false,
        )
        .await
        .unwrap();

    let compaction_group_id = StaticCompactionGroupId::StateDefault.into();
    let pinned_version = hummock_manager.get_current_version().await;
    let levels = pinned_version.get_compaction_group_levels(compaction_group_id);
    assert_eq!(
        Ordering::Equal,
        levels
            .l0
            .sub_levels
            .iter()
            .chain(levels.levels.iter())
            .flat_map(|level| level.sstable_infos.iter())
            .map(|info| info.object_id)
            .sorted()
            .cmp(original_tables.iter().map(|ot| ot.object_id).sorted())
    );

    // Confirm tables got are equal to original tables
    assert_eq!(
        get_sorted_object_ids(&original_tables),
        get_sorted_committed_object_ids(&pinned_version, compaction_group_id)
    );
}

#[tokio::test]
async fn test_hummock_transaction() {
    let (_env, hummock_manager, _cluster_manager, worker_node) = setup_compute_env(80).await;
    let mut committed_tables = vec![];
    let hummock_meta_client: Arc<dyn HummockMetaClient> = Arc::new(MockHummockMetaClient::new(
        hummock_manager.clone(),
        worker_node.id,
    ));

    // Add and commit tables in epoch1.
    // BEFORE:  committed_epochs = []
    // AFTER:   committed_epochs = [epoch1]
    let epoch1 = test_epoch(1);
    {
        // Add tables in epoch1
        let tables_in_epoch1 = generate_test_tables(epoch1, get_sst_ids(&hummock_manager, 2).await);
        register_sstable_infos_to_compaction_group(
            &hummock_manager,
            &tables_in_epoch1,
            StaticCompactionGroupId::StateDefault.into(),
        )
        .await;
        // Get tables before committing epoch1. No tables should be returned.
        let current_version = hummock_manager.get_current_version().await;
        let compaction_group_id = StaticCompactionGroupId::StateDefault.into();
        assert!(get_sorted_committed_object_ids(&current_version, compaction_group_id).is_empty());

        // Commit epoch1
        hummock_meta_client
            .commit_epoch(
                epoch1,
                SyncResult {
                    uncommitted_ssts: to_local_sstable_info(&tables_in_epoch1),
                    ..Default::default()
                },
                false,
            )
            .await
            .unwrap();
        committed_tables.extend(tables_in_epoch1.clone());

        // Get tables after committing epoch1. All tables committed in epoch1 should be returned
        let current_version = hummock_manager.get_current_version().await;
        let compaction_group_id = StaticCompactionGroupId::StateDefault.into();
        assert_eq!(version_max_committed_epoch(&current_version), epoch1);
        assert_eq!(
            get_sorted_object_ids(&committed_tables),
            get_sorted_committed_object_ids(&current_version, compaction_group_id)
        );
    }

    // Add and commit tables in epoch2.
    // BEFORE:  committed_epochs = [epoch1]
    // AFTER:   committed_epochs = [epoch1, epoch2]
    let epoch2 = epoch1.next_epoch();
    {
        // Add tables in epoch2
        let tables_in_epoch2 = generate_test_tables(epoch2, get_sst_ids(&hummock_manager, 2).await);
        register_sstable_infos_to_compaction_group(
            &hummock_manager,
            &tables_in_epoch2,
            StaticCompactionGroupId::StateDefault.into(),
        )
        .await;
        // Get tables before committing epoch2. tables_in_epoch1 should be returned and
        // tables_in_epoch2 should be invisible.
        let current_version = hummock_manager.get_current_version().await;
        let compaction_group_id = StaticCompactionGroupId::StateDefault.into();
        assert_eq!(version_max_committed_epoch(&current_version), epoch1);
        assert_eq!(
            get_sorted_object_ids(&committed_tables),
            get_sorted_committed_object_ids(&current_version, compaction_group_id)
        );

        // Commit epoch2
        hummock_meta_client
            .commit_epoch(
                epoch2,
                SyncResult {
                    uncommitted_ssts: to_local_sstable_info(&tables_in_epoch2),
                    ..Default::default()
                },
                false,
            )
            .await
            .unwrap();
        committed_tables.extend(tables_in_epoch2);

        // Get tables after committing epoch2. tables_in_epoch1 and tables_in_epoch2 should be
        // returned
        let current_version = hummock_manager.get_current_version().await;
        let compaction_group_id = StaticCompactionGroupId::StateDefault.into();
        assert_eq!(version_max_committed_epoch(&current_version), epoch2);
        assert_eq!(
            get_sorted_object_ids(&committed_tables),
            get_sorted_committed_object_ids(&current_version, compaction_group_id)
        );
    }
}

#[tokio::test]
async fn test_release_context_resource() {
    let (env, hummock_manager, cluster_manager, worker_node) = setup_compute_env(1).await;
    let context_id_1 = worker_node.id;

    let fake_host_address_2 = HostAddress {
        host: "127.0.0.1".to_string(),
        port: 2,
    };
    let fake_parallelism = 4;
    let worker_node_2 = cluster_manager
        .add_worker_node(
            WorkerType::ComputeNode,
            fake_host_address_2,
            Property {
                worker_node_parallelism: fake_parallelism,
                is_streaming: true,
                is_serving: true,
                is_unschedulable: false,
                internal_rpc_host_addr: "".to_string(),
            },
            Default::default(),
        )
        .await
        .unwrap();
    let context_id_2 = worker_node_2.id;

    assert_eq!(
        pin_versions_sum(&list_pinned_version_from_meta_store(&env).await),
        0
    );
    hummock_manager.pin_version(context_id_1).await.unwrap();
    hummock_manager.pin_version(context_id_2).await.unwrap();
    assert_eq!(
        pin_versions_sum(&list_pinned_version_from_meta_store(&env).await),
        2
    );
    assert_eq!(list_pinned_version_from_meta_store(&env).await.len(), 2);
    hummock_manager
        .release_contexts(&vec![context_id_1])
        .await
        .unwrap();
    let pinned_versions = list_pinned_version_from_meta_store(&env).await;
    assert_eq!(pin_versions_sum(&pinned_versions), 1);
    assert_eq!(pinned_versions[0].context_id, context_id_2);
    // it's OK to call again
    hummock_manager
        .release_contexts(&vec![context_id_1])
        .await
        .unwrap();
    hummock_manager
        .release_contexts(&vec![context_id_2])
        .await
        .unwrap();
    assert_eq!(
        pin_versions_sum(&list_pinned_version_from_meta_store(&env).await),
        0
    );
}

#[tokio::test]
async fn test_context_id_validation() {
    let (_env, hummock_manager, _cluster_manager, worker_node) = setup_compute_env(80).await;
    let invalid_context_id = HummockContextId::MAX;
    let context_id = worker_node.id;

    // Invalid context id is rejected.
    let error = hummock_manager
        .pin_version(invalid_context_id)
        .await
        .unwrap_err();
    assert!(matches!(error, Error::InvalidContext(_)));

    // Valid context id is accepted.
    hummock_manager.pin_version(context_id).await.unwrap();
    // Pin multiple times is OK.
    hummock_manager.pin_version(context_id).await.unwrap();
}

#[tokio::test]
async fn test_hummock_manager_basic() {
    let (_env, hummock_manager, cluster_manager, worker_node) = setup_compute_env(1).await;
    let context_id_1 = worker_node.id;
    let hummock_meta_client: Arc<dyn HummockMetaClient> = Arc::new(MockHummockMetaClient::new(
        hummock_manager.clone(),
        worker_node.id,
    ));

    let fake_host_address_2 = HostAddress {
        host: "127.0.0.1".to_string(),
        port: 2,
    };
    let fake_parallelism = 4;
    let worker_node_2 = cluster_manager
        .add_worker_node(
            WorkerType::ComputeNode,
            fake_host_address_2,
            Property {
                worker_node_parallelism: fake_parallelism,
                is_streaming: true,
                is_serving: true,
                is_unschedulable: false,
                internal_rpc_host_addr: "".to_string(),
            },
            Default::default(),
        )
        .await
        .unwrap();
    let context_id_2 = worker_node_2.id;

    // initial version id
    assert_eq!(
        hummock_manager.get_current_version().await.id,
        FIRST_VERSION_ID
    );

    let mut epoch = test_epoch(1);
    let mut register_log_count = 0;
    let mut commit_log_count = 0;
    let commit_one = |epoch: HummockEpoch,
                      hummock_manager: HummockManagerRef,
                      hummock_meta_client: Arc<dyn HummockMetaClient>| async move {
        let original_tables =
            generate_test_tables(test_epoch(epoch), get_sst_ids(&hummock_manager, 2).await);
        register_sstable_infos_to_compaction_group(
            &hummock_manager,
            &original_tables,
            StaticCompactionGroupId::StateDefault.into(),
        )
        .await;

        hummock_meta_client
            .commit_epoch(
                epoch,
                SyncResult {
                    uncommitted_ssts: to_local_sstable_info(&original_tables),
                    ..Default::default()
                },
                false,
            )
            .await
            .unwrap();
    };

    commit_one(epoch, hummock_manager.clone(), hummock_meta_client.clone()).await;
    register_log_count += 1;
    commit_log_count += 1;
    epoch.inc_epoch();

    let init_version_id = FIRST_VERSION_ID;

    // increased version id
    assert_eq!(
        hummock_manager.get_current_version().await.id,
        init_version_id + commit_log_count + register_log_count
    );

    // min pinned version id if no clients
    assert_eq!(
        hummock_manager.get_min_pinned_version_id().await,
        HummockVersionId::MAX
    );
    for _ in 0..2 {
        hummock_manager
            .unpin_version_before(context_id_1, HummockVersionId::MAX)
            .await
            .unwrap();
        assert_eq!(
            hummock_manager.get_min_pinned_version_id().await,
            HummockVersionId::MAX
        );

        // should pin latest because u64::MAX
        let version = hummock_manager.pin_version(context_id_1).await.unwrap();
        assert_eq!(
            version.id,
            init_version_id + commit_log_count + register_log_count
        );
        assert_eq!(
            hummock_manager.get_min_pinned_version_id().await,
            init_version_id + commit_log_count + register_log_count
        );
    }

    commit_one(epoch, hummock_manager.clone(), hummock_meta_client.clone()).await;
    commit_log_count += 1;
    register_log_count += 1;

    for _ in 0..2 {
        // should pin latest because deltas cannot contain INVALID_EPOCH
        let version = hummock_manager.pin_version(context_id_2).await.unwrap();
        assert_eq!(
            version.id,
            init_version_id + commit_log_count + register_log_count
        );
        // pinned by context_id_1
        assert_eq!(
            hummock_manager.get_min_pinned_version_id().await + 2,
            init_version_id + commit_log_count + register_log_count,
        );
    }
    // objects_to_delete is always empty because no compaction is ever invoked.
    assert!(hummock_manager.get_objects_to_delete().is_empty());
    assert_eq!(
        hummock_manager
            .delete_version_deltas(usize::MAX)
            .await
            .unwrap(),
        (0, 0)
    );
    assert_eq!(
        hummock_manager.create_version_checkpoint(1).await.unwrap(),
        commit_log_count + register_log_count
    );
    assert!(hummock_manager.get_objects_to_delete().is_empty());
    assert_eq!(
        hummock_manager
            .delete_version_deltas(usize::MAX)
            .await
            .unwrap(),
        ((commit_log_count + register_log_count) as usize, 0)
    );
    hummock_manager
        .unpin_version_before(context_id_1, HummockVersionId::MAX)
        .await
        .unwrap();
    assert_eq!(
        hummock_manager.get_min_pinned_version_id().await,
        init_version_id + commit_log_count + register_log_count
    );
    hummock_manager
        .unpin_version_before(context_id_2, HummockVersionId::MAX)
        .await
        .unwrap();
    assert_eq!(
        hummock_manager.get_min_pinned_version_id().await,
        HummockVersionId::MAX
    );
}

#[tokio::test]
async fn test_pin_snapshot_response_lost() {
    let (_env, hummock_manager, _cluster_manager, worker_node) = setup_compute_env(80).await;
    let hummock_meta_client: Arc<dyn HummockMetaClient> = Arc::new(MockHummockMetaClient::new(
        hummock_manager.clone(),
        worker_node.id,
    ));

    let mut epoch = test_epoch(1);
    let test_tables = generate_test_tables(epoch, get_sst_ids(&hummock_manager, 2).await);
    register_sstable_infos_to_compaction_group(
        &hummock_manager,
        &test_tables,
        StaticCompactionGroupId::StateDefault.into(),
    )
    .await;
    // [ ] -> [ e0 ]
    hummock_meta_client
        .commit_epoch(
            epoch,
            SyncResult {
                uncommitted_ssts: to_local_sstable_info(&test_tables),
                ..Default::default()
            },
            false,
        )
        .await
        .unwrap();
    epoch.inc_epoch();

    // Pin a snapshot with smallest last_pin
    // [ e0 ] -> [ e0:pinned ]
    let mut epoch_recorded_in_frontend = hummock_manager
        .on_current_version(version_max_committed_epoch)
        .await;
    let prev_epoch = epoch.prev_epoch();
    assert_eq!(epoch_recorded_in_frontend, prev_epoch);

    let test_tables = generate_test_tables(epoch, get_sst_ids(&hummock_manager, 2).await);
    register_sstable_infos_to_compaction_group(
        &hummock_manager,
        &test_tables,
        StaticCompactionGroupId::StateDefault.into(),
    )
    .await;
    // [ e0:pinned ] -> [ e0:pinned, e1 ]
    hummock_meta_client
        .commit_epoch(
            epoch,
            SyncResult {
                uncommitted_ssts: to_local_sstable_info(&test_tables),
                ..Default::default()
            },
            false,
        )
        .await
        .unwrap();
    epoch.inc_epoch();

    // Assume the response of the previous rpc is lost.
    // [ e0:pinned, e1 ] -> [ e0, e1:pinned ]
    epoch_recorded_in_frontend = hummock_manager
        .on_current_version(version_max_committed_epoch)
        .await;
    let prev_epoch = epoch.prev_epoch();
    assert_eq!(epoch_recorded_in_frontend, prev_epoch);

    // Assume the response of the previous rpc is lost.
    // [ e0, e1:pinned ] -> [ e0, e1:pinned ]
    epoch_recorded_in_frontend = hummock_manager
        .on_current_version(version_max_committed_epoch)
        .await;
    assert_eq!(epoch_recorded_in_frontend, epoch.prev_epoch());

    let test_tables = generate_test_tables(epoch, get_sst_ids(&hummock_manager, 2).await);
    register_sstable_infos_to_compaction_group(
        &hummock_manager,
        &test_tables,
        StaticCompactionGroupId::StateDefault.into(),
    )
    .await;
    // [ e0, e1:pinned ] -> [ e0, e1:pinned, e2 ]
    hummock_meta_client
        .commit_epoch(
            epoch,
            SyncResult {
                uncommitted_ssts: to_local_sstable_info(&test_tables),
                ..Default::default()
            },
            false,
        )
        .await
        .unwrap();
    epoch.inc_epoch();

    // Use correct snapshot id.
    // [ e0, e1:pinned, e2 ] -> [ e0, e1:pinned, e2:pinned ]
    epoch_recorded_in_frontend = hummock_manager
        .on_current_version(version_max_committed_epoch)
        .await;
    assert_eq!(epoch_recorded_in_frontend, epoch.prev_epoch());

    let test_tables = generate_test_tables(epoch, get_sst_ids(&hummock_manager, 2).await);
    register_sstable_infos_to_compaction_group(
        &hummock_manager,
        &test_tables,
        StaticCompactionGroupId::StateDefault.into(),
    )
    .await;
    // [ e0, e1:pinned, e2:pinned ] -> [ e0, e1:pinned, e2:pinned, e3 ]
    hummock_meta_client
        .commit_epoch(
            epoch,
            SyncResult {
                uncommitted_ssts: to_local_sstable_info(&test_tables),
                ..Default::default()
            },
            false,
        )
        .await
        .unwrap();
    epoch.inc_epoch();

    // Use u64::MAX as epoch to pin greatest snapshot
    // [ e0, e1:pinned, e2:pinned, e3 ] -> [ e0, e1:pinned, e2:pinned, e3::pinned ]
    epoch_recorded_in_frontend = hummock_manager
        .on_current_version(version_max_committed_epoch)
        .await;
    assert_eq!(epoch_recorded_in_frontend, epoch.prev_epoch());
}

#[tokio::test]
async fn test_print_compact_task() {
    let (_, hummock_manager, _cluster_manager, worker_node) = setup_compute_env(80).await;
    let hummock_meta_client: Arc<dyn HummockMetaClient> = Arc::new(MockHummockMetaClient::new(
        hummock_manager.clone(),
        worker_node.id,
    ));
    // Add some sstables and commit.
    let epoch = test_epoch(1);
    let original_tables =
        generate_test_sstables_with_table_id(epoch, 1, get_sst_ids(&hummock_manager, 2).await);
    let compaction_group_id = StaticCompactionGroupId::StateDefault.into();
    register_sstable_infos_to_compaction_group(
        &hummock_manager,
        &original_tables,
        compaction_group_id,
    )
    .await;
    hummock_meta_client
        .commit_epoch(
            epoch,
            SyncResult {
                uncommitted_ssts: to_local_sstable_info(&original_tables),
                ..Default::default()
            },
            false,
        )
        .await
        .unwrap();

    // Get a compaction task.
    let compact_task = hummock_manager
        .get_compact_task(compaction_group_id, &mut default_compaction_selector())
        .await
        .unwrap()
        .unwrap();
    assert_eq!(compact_task.input_ssts.first().unwrap().level_idx, 0);

    let s = compact_task_to_string(&compact_task);
    assert!(s.contains("Compaction task id: 1, group-id: 2, type: Dynamic, target level: 0"));
}

#[tokio::test]
async fn test_invalid_sst_id() {
    let (_, hummock_manager, _cluster_manager, worker_node) = setup_compute_env(80).await;
    let hummock_meta_client: Arc<dyn HummockMetaClient> = Arc::new(MockHummockMetaClient::new(
        hummock_manager.clone(),
        worker_node.id,
    ));
    let epoch = test_epoch(1);
    let ssts = generate_test_tables(epoch, vec![1]);
    let compaction_group_id = StaticCompactionGroupId::StateDefault.into();
    register_sstable_infos_to_compaction_group(&hummock_manager, &ssts, compaction_group_id).await;
    let ssts = to_local_sstable_info(&ssts);
    // reject due to invalid context id
    {
        let hummock_meta_client: Arc<dyn HummockMetaClient> =
            Arc::new(MockHummockMetaClient::new(hummock_manager.clone(), 23333));
        let error = hummock_meta_client
            .commit_epoch(
                epoch,
                SyncResult {
                    uncommitted_ssts: ssts.clone(),
                    ..Default::default()
                },
                false,
            )
            .await
            .unwrap_err();
        assert_eq!(
            error.as_report().to_string(),
            "mock error: SST 1 is invalid"
        );
    }

    // reject due to SST's timestamp is below watermark
    let ssts_below_watermerk = ssts
        .iter()
        .map(|s| LocalSstableInfo {
            sst_info: s.sst_info.clone(),
            table_stats: s.table_stats.clone(),
            created_at: 0,
        })
        .collect();
    let error = hummock_meta_client
        .commit_epoch(
            epoch,
            SyncResult {
                uncommitted_ssts: ssts_below_watermerk,
                ..Default::default()
            },
            false,
        )
        .await
        .unwrap_err();
    assert!(error
        .as_report()
        .to_string()
        .contains("is rejected from being committed since it's below watermark"));

    hummock_meta_client
        .commit_epoch(
            epoch,
            SyncResult {
                uncommitted_ssts: ssts.clone(),
                ..Default::default()
            },
            false,
        )
        .await
        .unwrap();
}

#[tokio::test]
async fn test_trigger_manual_compaction() {
    let (_, hummock_manager, _, worker_node) = setup_compute_env(80).await;
    let hummock_meta_client: Arc<dyn HummockMetaClient> = Arc::new(MockHummockMetaClient::new(
        hummock_manager.clone(),
        worker_node.id,
    ));
    let context_id = worker_node.id;

    {
        let option = ManualCompactionOption::default();
        // to check no compaction task
        let result = hummock_manager
            .trigger_manual_compaction(StaticCompactionGroupId::StateDefault.into(), option)
            .await;

        assert_eq!(
            "trigger_manual_compaction No compactor is available. compaction_group 2",
            result.err().unwrap().to_string()
        );
    }

    // No compaction task available.
    let compactor_manager_ref = hummock_manager.compactor_manager_ref_for_test();
    let receiver = compactor_manager_ref.add_compactor(context_id);
    {
        let option = ManualCompactionOption::default();
        // to check no compaction task
        let result = hummock_manager
            .trigger_manual_compaction(StaticCompactionGroupId::StateDefault.into(), option)
            .await;

        assert_eq!(
            "trigger_manual_compaction No compaction_task is available. compaction_group 2",
            result.err().unwrap().to_string()
        );
    }

    // Generate data for compaction task
    let compaction_group_id = StaticCompactionGroupId::StateDefault.into();
    let _ = add_test_tables(
        &hummock_manager,
        hummock_meta_client.clone(),
        compaction_group_id,
    )
    .await;
    {
        // to check compactor send task fail
        drop(receiver);
        {
            let option = ManualCompactionOption::default();
            let result = hummock_manager
                .trigger_manual_compaction(StaticCompactionGroupId::StateDefault.into(), option)
                .await;
            assert!(result.is_err());
        }
    }

    compactor_manager_ref.remove_compactor(context_id);
    let _receiver = compactor_manager_ref.add_compactor(context_id);

    {
        let option = ManualCompactionOption {
            level: 6,
            key_range: KeyRange::default(),
            ..Default::default()
        };

        let result = hummock_manager
            .trigger_manual_compaction(StaticCompactionGroupId::StateDefault.into(), option)
            .await;
        assert!(result.is_ok());
    }

    {
        let option = ManualCompactionOption::default();
        // all sst pending , test no compaction avail
        let result = hummock_manager
            .trigger_manual_compaction(StaticCompactionGroupId::StateDefault.into(), option)
            .await;
        assert!(result.is_err());
    }
}

// This is a non-deterministic test
#[cfg(madsim)]
#[tokio::test]
async fn test_hummock_compaction_task_heartbeat() {
    use risingwave_pb::hummock::CompactTaskProgress;

    use crate::hummock::HummockManager;

    let (_env, hummock_manager, _cluster_manager, worker_node) = setup_compute_env(80).await;
    let hummock_meta_client: Arc<dyn HummockMetaClient> = Arc::new(MockHummockMetaClient::new(
        hummock_manager.clone(),
        worker_node.id,
    ));
    let context_id = worker_node.id;
    let sst_num = 2;

    let compactor_manager = hummock_manager.compactor_manager_ref_for_test();
    let _tx = compactor_manager.add_compactor(context_id);

    let (join_handle, shutdown_tx) = HummockManager::hummock_timer_task(hummock_manager.clone());

    // No compaction task available.
    assert!(hummock_manager
        .get_compact_task(
            StaticCompactionGroupId::StateDefault.into(),
            &mut default_compaction_selector(),
        )
        .await
        .unwrap()
        .is_none());

    // Add some sstables and commit.
    let epoch = test_epoch(1);
    let original_tables = generate_test_sstables_with_table_id(
        epoch,
        1,
        get_sst_ids(&hummock_manager, sst_num).await,
    );
    register_table_ids_to_compaction_group(
        &hummock_manager,
        &[1],
        StaticCompactionGroupId::StateDefault.into(),
    )
    .await;
    hummock_meta_client
        .commit_epoch(
            epoch,
            SyncResult {
                uncommitted_ssts: to_local_sstable_info(&original_tables),
                ..Default::default()
            },
            false,
        )
        .await
        .unwrap();

    // Get a compaction task.
    let compact_task = hummock_manager
        .get_compact_task(
            StaticCompactionGroupId::StateDefault.into(),
            &mut default_compaction_selector(),
        )
        .await
        .unwrap()
        .unwrap();

    assert_eq!(compact_task.input_ssts.first().unwrap().level_idx, 0);
    assert_eq!(compact_task.task_id, 2);

    for i in 0..10 {
        // send heartbeats to the task over 2.5 seconds
        let req = CompactTaskProgress {
            task_id: compact_task.task_id,
            num_ssts_sealed: i + 1,
            ..Default::default()
        };
        compactor_manager.update_task_heartbeats(&vec![req]);
        tokio::time::sleep(std::time::Duration::from_millis(250)).await;
    }

    // Cancel the task immediately and succeed.
    assert!(hummock_manager
        .report_compact_task(
            compact_task.task_id,
            TaskStatus::ExecuteFailed,
            vec![],
            None
        )
        .await
        .unwrap());

    // Get a compaction task.
    let compact_task = hummock_manager
        .get_compact_task(
            StaticCompactionGroupId::StateDefault.into(),
            &mut default_compaction_selector(),
        )
        .await
        .unwrap()
        .unwrap();

    assert_eq!(compact_task.task_id, 3);

    // Cancel the task after heartbeat has triggered and fail.

    // do not send heartbeats to the task for 30s seconds (ttl = 1s, heartbeat check freq. = 1s)
    // default_interval = 30s
    tokio::time::sleep(std::time::Duration::from_secs(32)).await;

    assert!(!hummock_manager
        .report_compact_task(
            compact_task.task_id,
            TaskStatus::ExecuteFailed,
            vec![],
            None
        )
        .await
        .unwrap());
    shutdown_tx.send(()).unwrap();
    join_handle.await.unwrap();
}

// This is a non-deterministic test
#[cfg(madsim)]
#[tokio::test]
async fn test_hummock_compaction_task_heartbeat_removal_on_node_removal() {
    use risingwave_pb::hummock::CompactTaskProgress;

    use crate::hummock::HummockManager;
    let (_env, hummock_manager, cluster_manager, worker_node) = setup_compute_env(80).await;
    let hummock_meta_client: Arc<dyn HummockMetaClient> = Arc::new(MockHummockMetaClient::new(
        hummock_manager.clone(),
        worker_node.id,
    ));
    let context_id = worker_node.id;
    let sst_num = 2;

    let compactor_manager = hummock_manager.compactor_manager_ref_for_test();
    let _tx = compactor_manager.add_compactor(context_id);

    let (join_handle, shutdown_tx) = HummockManager::hummock_timer_task(hummock_manager.clone());

    // No compaction task available.
    assert!(hummock_manager
        .get_compact_task(
            StaticCompactionGroupId::StateDefault.into(),
            &mut default_compaction_selector(),
        )
        .await
        .unwrap()
        .is_none());

    // Add some sstables and commit.
    let epoch = test_epoch(1);
    let original_tables = generate_test_sstables_with_table_id(
        epoch,
        1,
        get_sst_ids(&hummock_manager, sst_num).await,
    );
    register_table_ids_to_compaction_group(
        &hummock_manager,
        &[1],
        StaticCompactionGroupId::StateDefault.into(),
    )
    .await;
    hummock_meta_client
        .commit_epoch(
            epoch,
            SyncResult {
                uncommitted_ssts: to_local_sstable_info(&original_tables),
                ..Default::default()
            },
            false,
        )
        .await
        .unwrap();

    // Get a compaction task.
    let compact_task = hummock_manager
        .get_compact_task(
            StaticCompactionGroupId::StateDefault.into(),
            &mut default_compaction_selector(),
        )
        .await
        .unwrap()
        .unwrap();

    assert_eq!(compact_task.input_ssts.first().unwrap().level_idx, 0);
    assert_eq!(compact_task.task_id, 2);

    // send heartbeats to the task immediately
    let req = CompactTaskProgress {
        task_id: compact_task.task_id,
        num_ssts_sealed: 1,
        num_ssts_uploaded: 1,
        ..Default::default()
    };
    compactor_manager.update_task_heartbeats(&vec![req.clone()]);

    // Removing the node from cluster will invalidate context id.
    cluster_manager
        .delete_worker_node(worker_node.host.unwrap())
        .await
        .unwrap();
    hummock_manager
        .release_contexts([context_id])
        .await
        .unwrap();

    shutdown_tx.send(()).unwrap();
    join_handle.await.unwrap();
}

#[tokio::test]
async fn test_extend_objects_to_delete() {
    let (_env, hummock_manager, _cluster_manager, worker_node) = setup_compute_env(80).await;
    let context_id = worker_node.id;
    let hummock_meta_client: Arc<dyn HummockMetaClient> = Arc::new(MockHummockMetaClient::new(
        hummock_manager.clone(),
        worker_node.id,
    ));
    let _pinned_version1 = hummock_manager.pin_version(context_id).await.unwrap();
    let compaction_group_id = StaticCompactionGroupId::StateDefault.into();
    let sst_infos = add_test_tables(
        hummock_manager.as_ref(),
        hummock_meta_client.clone(),
        compaction_group_id,
    )
    .await;
    let max_committed_object_id = sst_infos
        .iter()
        .map(|ssts| {
            ssts.iter()
                .max_by_key(|s| s.object_id)
                .map(|s| s.object_id)
                .unwrap()
        })
        .max()
        .unwrap();
    let orphan_sst_num = 10;
    let all_object_ids = sst_infos
        .iter()
        .flatten()
        .map(|s| s.object_id)
        .chain(max_committed_object_id + 1..=max_committed_object_id + orphan_sst_num)
        .collect_vec();
    assert!(hummock_manager.get_objects_to_delete().is_empty());
    assert_eq!(
        hummock_manager
            .extend_objects_to_delete_from_scan(&all_object_ids)
            .await,
        orphan_sst_num as usize
    );
    assert_eq!(
        hummock_manager.get_objects_to_delete().len(),
        orphan_sst_num as usize
    );

    // Checkpoint
    assert_eq!(
        hummock_manager.create_version_checkpoint(1).await.unwrap(),
        6
    );
    assert_eq!(
        hummock_manager.get_objects_to_delete().len(),
        orphan_sst_num as usize
    );
    // since version1 is still pinned, the sst removed in compaction can not be reclaimed.
    assert_eq!(
        hummock_manager
            .extend_objects_to_delete_from_scan(&all_object_ids)
            .await,
        orphan_sst_num as usize
    );
    let objects_to_delete = hummock_manager.get_objects_to_delete();
    assert_eq!(objects_to_delete.len(), orphan_sst_num as usize);
    let pinned_version2: HummockVersion = hummock_manager.pin_version(context_id).await.unwrap();
    let objects_to_delete = hummock_manager.get_objects_to_delete();
    assert_eq!(
        objects_to_delete.len(),
        orphan_sst_num as usize,
        "{:?}",
        objects_to_delete
    );
    hummock_manager
        .unpin_version_before(context_id, pinned_version2.id)
        .await
        .unwrap();
    let objects_to_delete = hummock_manager.get_objects_to_delete();
    assert_eq!(
        objects_to_delete.len(),
        orphan_sst_num as usize,
        "{:?}",
        objects_to_delete
    );
    // version1 is unpin, but version2 is pinned, and version2 is the checkpoint version.
    // stale objects are combined in the checkpoint of version2, so no sst to reclaim
    assert_eq!(
        hummock_manager
            .extend_objects_to_delete_from_scan(&all_object_ids)
            .await,
        orphan_sst_num as usize
    );
    let objects_to_delete = hummock_manager.get_objects_to_delete();
    assert_eq!(objects_to_delete.len(), orphan_sst_num as usize);
    let new_epoch = version_max_committed_epoch(&pinned_version2).next_epoch();
    hummock_meta_client
        .commit_epoch(
            new_epoch,
            SyncResult {
                uncommitted_ssts: vec![],
                ..Default::default()
            },
            false,
        )
        .await
        .unwrap();
    let pinned_version3: HummockVersion = hummock_manager.pin_version(context_id).await.unwrap();
    assert_eq!(new_epoch, version_max_committed_epoch(&pinned_version3));
    hummock_manager
        .unpin_version_before(context_id, pinned_version3.id)
        .await
        .unwrap();
    // version3 is the min pinned, and sst removed in compaction can be reclaimed, because they were tracked
    // in the stale objects of version2 checkpoint
    assert_eq!(
        hummock_manager
            .extend_objects_to_delete_from_scan(&all_object_ids)
            .await,
        orphan_sst_num as usize + 3
    );
    let objects_to_delete = hummock_manager.get_objects_to_delete();
    assert_eq!(objects_to_delete.len(), orphan_sst_num as usize + 3);
}

#[tokio::test]
async fn test_version_stats() {
    let (_env, hummock_manager, _cluster_manager, worker_node) = setup_compute_env(80).await;
    let hummock_meta_client: Arc<dyn HummockMetaClient> = Arc::new(MockHummockMetaClient::new(
        hummock_manager.clone(),
        worker_node.id,
    ));

    let init_stats = hummock_manager.get_version_stats().await;
    assert!(init_stats.table_stats.is_empty());

    // Commit epoch
    let epoch = test_epoch(1);
    register_table_ids_to_compaction_group(
        &hummock_manager,
        &[1, 2, 3],
        StaticCompactionGroupId::StateDefault as _,
    )
    .await;
    let table_stats_change = TableStats {
        total_key_size: 1000,
        total_value_size: 100,
        total_key_count: 10,

        total_compressed_size: 1024 * 1024,
    };
    let ssts_with_table_ids = vec![vec![1, 2], vec![2, 3]];
    let sst_ids = get_sst_ids(&hummock_manager, ssts_with_table_ids.len() as _).await;
    let ssts = ssts_with_table_ids
        .into_iter()
        .enumerate()
        .map(|(idx, table_ids)| LocalSstableInfo {
            sst_info: SstableInfo {
                object_id: sst_ids[idx],
                sst_id: sst_ids[idx],
                key_range: KeyRange {
                    left: iterator_test_key_of_epoch(1, 1, 1).into(),
                    right: iterator_test_key_of_epoch(1, 1, 1).into(),
                    right_exclusive: false,
                },
                file_size: 1024 * 1024 * 1024,
                table_ids: table_ids.clone(),
                sst_size: 1024 * 1024 * 1024,
                ..Default::default()
            },
            table_stats: table_ids
                .iter()
                .map(|table_id| (*table_id, table_stats_change.clone()))
                .collect(),
            created_at: u64::MAX,
        })
        .collect_vec();
    hummock_meta_client
        .commit_epoch(
            epoch,
            SyncResult {
                uncommitted_ssts: ssts,
                ..Default::default()
            },
            false,
        )
        .await
        .unwrap();

    let stats_after_commit = hummock_manager.get_version_stats().await;
    assert_eq!(stats_after_commit.table_stats.len(), 3);
    let table1_stats = stats_after_commit.table_stats.get(&1).unwrap();
    let table2_stats = stats_after_commit.table_stats.get(&2).unwrap();
    let table3_stats = stats_after_commit.table_stats.get(&3).unwrap();
    assert_eq!(table1_stats.total_key_count, 10);
    assert_eq!(table1_stats.total_value_size, 100);
    assert_eq!(table1_stats.total_key_size, 1000);
    assert_eq!(table2_stats.total_key_count, 20);
    assert_eq!(table2_stats.total_value_size, 200);
    assert_eq!(table2_stats.total_key_size, 2000);
    assert_eq!(table3_stats.total_key_count, 10);
    assert_eq!(table3_stats.total_value_size, 100);
    assert_eq!(table3_stats.total_key_size, 1000);

    let compact_task = hummock_manager
        .get_compact_task(
            StaticCompactionGroupId::StateDefault.into(),
            &mut default_compaction_selector(),
        )
        .await
        .unwrap()
        .unwrap();
    // compact_task.task_status = TaskStatus::Success as _;
    let compact_table_stats_change = TableStatsMap::from([
        (
            2,
            TableStats {
                total_key_size: -1000,
                total_value_size: -100,
                total_key_count: -10,
                total_compressed_size: 0, // unused
            },
        ),
        (
            3,
            TableStats {
                total_key_size: -1000,
                total_value_size: -100,
                total_key_count: -10,
                total_compressed_size: 0, // unused
            },
        ),
    ]);
    hummock_manager
        .report_compact_task(
            compact_task.task_id,
            TaskStatus::Success,
            vec![],
            Some(to_prost_table_stats_map(compact_table_stats_change)),
        )
        .await
        .unwrap();
    let stats_after_compact = hummock_manager.get_version_stats().await;
    let compact_table1_stats = stats_after_compact.table_stats.get(&1).unwrap();
    let compact_table2_stats = stats_after_compact.table_stats.get(&2).unwrap();
    let compact_table3_stats = stats_after_compact.table_stats.get(&3).unwrap();
    assert_eq!(compact_table1_stats, table1_stats);
    assert_eq!(compact_table2_stats.total_key_count, 10);
    assert_eq!(compact_table2_stats.total_value_size, 100);
    assert_eq!(compact_table2_stats.total_key_size, 1000);
    assert_eq!(compact_table3_stats.total_key_count, 0);
    assert_eq!(compact_table3_stats.total_value_size, 0);
    assert_eq!(compact_table3_stats.total_key_size, 0);
}

#[tokio::test]
async fn test_move_state_tables_to_dedicated_compaction_group_on_commit() {
    let (_env, hummock_manager, _, worker_node) = setup_compute_env(80).await;
    let hummock_meta_client: Arc<dyn HummockMetaClient> = Arc::new(MockHummockMetaClient::new(
        hummock_manager.clone(),
        worker_node.id,
    ));
    hummock_manager
        .register_table_ids_for_test(&[(100, 2), (101, 3)])
        .await
        .unwrap();
    let sst_1 = LocalSstableInfo {
        sst_info: gen_sstable_info(10, vec![100, 101], test_epoch(20)),
        table_stats: HashMap::from([
            (
                100,
                TableStats {
                    total_compressed_size: 50,
                    ..Default::default()
                },
            ),
            (
                101,
                TableStats {
                    total_compressed_size: 50,
                    ..Default::default()
                },
            ),
        ]),
        created_at: u64::MAX,
    };
    hummock_meta_client
        .commit_epoch(
            test_epoch(30),
            SyncResult {
                uncommitted_ssts: vec![sst_1],
                ..Default::default()
            },
            false,
        )
        .await
        .unwrap();
    let current_version = hummock_manager.get_current_version().await;
    assert_eq!(current_version.levels.len(), 2);
    assert_eq!(
        get_compaction_group_object_ids(&current_version, 2),
        vec![10]
    );
    assert_eq!(
        get_compaction_group_object_ids(&current_version, 3),
        vec![10]
    );
    assert_eq!(
        current_version
            .state_table_info
            .compaction_group_member_table_ids(2)
            .iter()
            .map(|table_id| table_id.table_id)
            .collect_vec(),
        vec![100]
    );
    assert_eq!(
        current_version
            .state_table_info
            .compaction_group_member_table_ids(3)
            .iter()
            .map(|table_id| table_id.table_id)
            .collect_vec(),
        vec![101]
    );
}

#[tokio::test]
async fn test_move_state_tables_to_dedicated_compaction_group_on_demand_basic() {
    let (_env, hummock_manager, _, worker_node) = setup_compute_env(80).await;
    let hummock_meta_client: Arc<dyn HummockMetaClient> = Arc::new(MockHummockMetaClient::new(
        hummock_manager.clone(),
        worker_node.id,
    ));
    let original_groups = hummock_manager
        .get_current_version()
        .await
        .levels
        .keys()
        .cloned()
        .sorted()
        .collect_vec();
    assert_eq!(original_groups, vec![2, 3]);

    let err = hummock_manager
        .move_state_tables_to_dedicated_compaction_group(100, &[0], 0)
        .await
        .unwrap_err();
    assert_eq!("compaction group error: invalid group 100", err.to_string());

    let err = hummock_manager
        .move_state_tables_to_dedicated_compaction_group(2, &[100], 0)
        .await
        .unwrap_err();
    assert_eq!(
        "compaction group error: table 100 doesn't in group 2",
        err.to_string()
    );

    hummock_manager
        .register_table_ids_for_test(&[(100, 2), (101, 2)])
        .await
        .unwrap();
    let sst_1 = LocalSstableInfo {
        sst_info: gen_sstable_info(10, vec![100], test_epoch(20)),
        table_stats: Default::default(),
        created_at: u64::MAX,
    };
    let sst_2 = LocalSstableInfo {
        sst_info: gen_sstable_info(11, vec![100, 101], test_epoch(20)),
        table_stats: Default::default(),
        created_at: u64::MAX,
    };
    hummock_meta_client
        .commit_epoch(
            test_epoch(30),
            SyncResult {
                uncommitted_ssts: vec![sst_1, sst_2],
                ..Default::default()
            },
            false,
        )
        .await
        .unwrap();

    let compaction_group_id = StaticCompactionGroupId::StateDefault.into();
    let err = hummock_manager
        .move_state_tables_to_dedicated_compaction_group(compaction_group_id, &[100, 101], 0)
        .await
        .unwrap_err();
    assert_eq!(
        "compaction group error: invalid split attempt for group 2: all member tables are moved",
        err.to_string()
    );

    // Now group 2 has member tables [100,101,102], so split [100, 101] can succeed even though
    // there is no data of 102.
    hummock_manager
        .register_table_ids_for_test(&[(102, 2)])
        .await
        .unwrap();

    hummock_manager
        .move_state_tables_to_dedicated_compaction_group(compaction_group_id, &[100, 101], 0)
        .await
        .unwrap();
    let current_version = hummock_manager.get_current_version().await;
    assert_eq!(current_version.levels.len(), 3);
    let new_compaction_group_id =
        get_compaction_group_id_by_table_id(hummock_manager.clone(), 100).await;

    let old_compaction_group_id =
        get_compaction_group_id_by_table_id(hummock_manager.clone(), 102).await;
    assert_eq!(
        get_compaction_group_object_ids(&current_version, old_compaction_group_id),
        Vec::<u64>::new()
    );
    assert_eq!(
        get_compaction_group_object_ids(&current_version, new_compaction_group_id),
        vec![10, 11]
    );
    assert_eq!(
        current_version
            .state_table_info
            .compaction_group_member_table_ids(old_compaction_group_id)
            .iter()
            .map(|table_id| table_id.table_id)
            .collect_vec(),
        vec![102]
    );
    assert_eq!(
        current_version
            .state_table_info
            .compaction_group_member_table_ids(new_compaction_group_id)
            .iter()
            .map(|table_id| table_id.table_id)
            .sorted()
            .collect_vec(),
        vec![100, 101]
    );
}

#[tokio::test]
async fn test_move_state_tables_to_dedicated_compaction_group_on_demand_non_trivial() {
    let (_env, hummock_manager, _, worker_node) = setup_compute_env(80).await;
    let hummock_meta_client: Arc<dyn HummockMetaClient> = Arc::new(MockHummockMetaClient::new(
        hummock_manager.clone(),
        worker_node.id,
    ));
    let sst_1 = LocalSstableInfo {
        sst_info: gen_sstable_info(10, vec![100, 101], test_epoch(20)),
        table_stats: Default::default(),
        created_at: u64::MAX,
    };
    hummock_manager
        .register_table_ids_for_test(&[(100, 2), (101, 2)])
        .await
        .unwrap();
    hummock_meta_client
        .commit_epoch(
            30,
            SyncResult {
                uncommitted_ssts: vec![sst_1],
                ..Default::default()
            },
            false,
        )
        .await
        .unwrap();

    let compaction_group_id = StaticCompactionGroupId::StateDefault.into();
    hummock_manager
        .move_state_tables_to_dedicated_compaction_group(compaction_group_id, &[100], 0)
        .await
        .unwrap();

    let current_version = hummock_manager.get_current_version().await;
    assert_eq!(current_version.levels.len(), 3);
    let new_compaction_group_id =
        get_compaction_group_id_by_table_id(hummock_manager.clone(), 100).await;
    let old_compaction_group_id =
        get_compaction_group_id_by_table_id(hummock_manager.clone(), 101).await;
    assert_eq!(
        get_compaction_group_object_ids(&current_version, old_compaction_group_id),
        vec![10]
    );
    assert_eq!(
        get_compaction_group_object_ids(&current_version, new_compaction_group_id),
        vec![10]
    );
    assert_eq!(
        current_version
            .state_table_info
            .compaction_group_member_table_ids(old_compaction_group_id)
            .iter()
            .map(|table_id| table_id.table_id)
            .collect_vec(),
        vec![101]
    );
    assert_eq!(
        current_version
            .state_table_info
            .compaction_group_member_table_ids(new_compaction_group_id)
            .iter()
            .map(|table_id| table_id.table_id)
            .collect_vec(),
        vec![100]
    );
}

#[tokio::test]
async fn test_move_state_tables_to_dedicated_compaction_group_trivial_expired() {
    let (_env, hummock_manager, _, worker_node) = setup_compute_env(80).await;
    let hummock_meta_client: Arc<dyn HummockMetaClient> = Arc::new(MockHummockMetaClient::new(
        hummock_manager.clone(),
        worker_node.id,
    ));
    let original_groups = hummock_manager
        .get_current_version()
        .await
        .levels
        .keys()
        .cloned()
        .sorted()
        .collect_vec();
    assert_eq!(original_groups, vec![2, 3]);

    hummock_manager
        .register_table_ids_for_test(&[(100, 2), (101, 2)])
        .await
        .unwrap();
    let sst_1 = LocalSstableInfo {
        sst_info: gen_sstable_info(10, vec![100], test_epoch(20)),
        table_stats: Default::default(),
        created_at: u64::MAX,
    };

    let sst_2 = LocalSstableInfo {
        sst_info: gen_sstable_info(11, vec![100, 101], test_epoch(20)),
        table_stats: Default::default(),
        created_at: u64::MAX,
    };
    let mut sst_3 = sst_2.clone();
    let mut sst_4 = sst_1.clone();
    sst_3.sst_info.sst_id = 8;
    sst_3.sst_info.object_id = 8;
    sst_4.sst_info.sst_id = 9;
    sst_4.sst_info.object_id = 9;
    hummock_meta_client
        .commit_epoch(
            30,
            SyncResult {
                uncommitted_ssts: vec![sst_1, sst_2, sst_3, sst_4],
                ..Default::default()
            },
            false,
        )
        .await
        .unwrap();

    // Now group 2 has member tables [100,101,102], so split [100, 101] can succeed even though
    // there is no data of 102.
    hummock_manager
        .register_table_ids_for_test(&[(102, 2)])
        .await
        .unwrap();
    let compaction_group_id = StaticCompactionGroupId::StateDefault.into();
    let task = hummock_manager
        .get_compact_task(compaction_group_id, &mut default_compaction_selector())
        .await
        .unwrap()
        .unwrap();

    hummock_manager
        .move_state_tables_to_dedicated_compaction_group(compaction_group_id, &[100], 0)
        .await
        .unwrap();

    let current_version = hummock_manager.get_current_version().await;
    let left_compaction_group_id =
        get_compaction_group_id_by_table_id(hummock_manager.clone(), 100).await;
    let right_compaction_group_id =
        get_compaction_group_id_by_table_id(hummock_manager.clone(), 101).await;
    assert_eq!(current_version.levels.len(), 3);
    assert_eq!(
        current_version
            .state_table_info
            .compaction_group_member_table_ids(right_compaction_group_id)
            .iter()
            .map(|table_id| table_id.table_id)
            .sorted()
            .collect_vec(),
        vec![101, 102]
    );
    assert_eq!(
        current_version
            .state_table_info
            .compaction_group_member_table_ids(left_compaction_group_id)
            .iter()
            .map(|table_id| table_id.table_id)
            .collect_vec(),
        vec![100]
    );

    let task2 = hummock_manager
        .get_compact_task(left_compaction_group_id, &mut default_compaction_selector())
        .await
        .unwrap()
        .unwrap();

    let ret = hummock_manager
        .report_compact_task(
            task2.task_id,
            TaskStatus::Success,
            vec![SstableInfo {
                object_id: 12,
                sst_id: 12,
                key_range: KeyRange::default(),
                table_ids: vec![100],
                min_epoch: 20,
                max_epoch: 20,
                file_size: 100,
                sst_size: 100,
                ..Default::default()
            }],
            None,
        )
        .await
        .unwrap();
    assert!(ret);
    let ret = hummock_manager
        .report_compact_task(task.task_id, TaskStatus::Success, vec![], None)
        .await
        .unwrap();
    // the task has been canceled
    assert!(!ret);
}

async fn get_manual_compact_task(
    hummock_manager_ref: HummockManagerRef,
    compaction_group_id: u64,
    level: usize,
) -> CompactTask {
    let manual_compcation_option = ManualCompactionOption {
        level,
        ..Default::default()
    };

    hummock_manager_ref
        .manual_get_compact_task(compaction_group_id, manual_compcation_option)
        .await
        .unwrap()
        .unwrap()
}

#[tokio::test]
async fn test_move_state_tables_to_dedicated_compaction_group_on_demand_bottom_levels() {
    let (_env, hummock_manager, _, worker_node) = setup_compute_env(80).await;
    let hummock_meta_client: Arc<dyn HummockMetaClient> = Arc::new(MockHummockMetaClient::new(
        hummock_manager.clone(),
        worker_node.id,
    ));

    hummock_manager
        .register_table_ids_for_test(&[(100, 2), (101, 2), (102, 2), (103, 2)])
        .await
        .unwrap();

    let epoch = test_epoch(1);
    let sst_1 = LocalSstableInfo {
        sst_info: gen_sstable_info(10, vec![100], epoch),
        table_stats: Default::default(),
        created_at: u64::MAX,
    };

    let sst_2 = LocalSstableInfo {
        sst_info: gen_sstable_info(11, vec![101, 102], epoch),
        table_stats: Default::default(),
        created_at: u64::MAX,
    };

    let sst_3 = LocalSstableInfo {
        sst_info: gen_sstable_info(12, vec![103], epoch),
        table_stats: Default::default(),
        created_at: u64::MAX,
    };

    hummock_meta_client
        .commit_epoch(
            30,
            SyncResult {
                uncommitted_ssts: vec![sst_1, sst_2, sst_3],
                ..Default::default()
            },
            false,
        )
        .await
        .unwrap();

<<<<<<< HEAD
    // Construct data via manual compaction
    let compaction_group_id = StaticCompactionGroupId::StateDefault.into();
    let compaction_task =
        get_manual_compact_task(hummock_manager.clone(), compaction_group_id, 0).await;
    let base_level: usize = 6;
    assert_eq!(compaction_task.input_ssts[0].sstable_infos.len(), 1);
    assert_eq!(compaction_task.target_level, base_level as u32);
=======
    let compaction_group_id =
        get_compaction_group_id_by_table_id(hummock_manager.clone(), 100).await;
>>>>>>> ba761f23

    let manual_compcation_option = ManualCompactionOption {
        level: 0,
        ..Default::default()
    };
    // 2. get compact task
    let compact_task = hummock_manager
        .manual_get_compact_task(compaction_group_id, manual_compcation_option)
        .await
        .unwrap()
        .unwrap();

    assert_eq!(
        compact_task
            .input_ssts
            .iter()
            .map(|level| level.table_infos.len())
            .sum::<usize>(),
        3,
    );

    hummock_manager
        .report_compact_task(
            compact_task.task_id,
            TaskStatus::Success,
            compact_task
                .input_ssts
                .iter()
                .flat_map(|level| level.table_infos.clone())
                .collect(),
            None,
        )
        .await
<<<<<<< HEAD
        .unwrap());
    let current_version = hummock_manager.get_current_version().await;
    assert!(current_version
        .get_compaction_group_levels(compaction_group_id)
        .l0
        .sub_levels
        .is_empty());
    assert_eq!(
        current_version
            .get_compaction_group_levels(compaction_group_id)
            .levels[base_level - 1]
            .sstable_infos
            .len(),
        2
    );
=======
        .unwrap();

    let base_level: usize = 6;
>>>>>>> ba761f23

    hummock_manager
        .move_state_tables_to_dedicated_compaction_group(2, &[100], 0)
        .await
        .unwrap();

    let current_version = hummock_manager.get_current_version().await;
    let left_compaction_group_id =
        get_compaction_group_id_by_table_id(hummock_manager.clone(), 100).await;
    let right_compaction_group_id =
        get_compaction_group_id_by_table_id(hummock_manager.clone(), 101).await;
    assert_eq!(
        current_version
            .get_compaction_group_levels(left_compaction_group_id)
            .levels[base_level - 1]
            .sstable_infos
            .len(),
        1
    );

    assert_eq!(
        current_version
            .get_compaction_group_levels(right_compaction_group_id)
            .levels[base_level - 1]
<<<<<<< HEAD
            .sstable_infos[0]
            .object_id,
        sst_1.sst_info.object_id + 1,
=======
            .table_infos[0]
            .table_ids,
        vec![101, 102]
>>>>>>> ba761f23
    );
    assert_eq!(
        current_version
            .get_compaction_group_levels(left_compaction_group_id)
            .levels[base_level - 1]
<<<<<<< HEAD
            .sstable_infos[0]
            .table_ids,
        vec![101]
=======
            .table_infos
            .len(),
        1
>>>>>>> ba761f23
    );
    assert_eq!(
        current_version
            .get_compaction_group_levels(right_compaction_group_id)
            .levels[base_level - 1]
            .sstable_infos
            .len(),
        2
    );
    assert_eq!(
        current_version
            .get_compaction_group_levels(left_compaction_group_id)
            .levels[base_level - 1]
            .sstable_infos[0]
            .table_ids,
        vec![100]
    );
    assert_eq!(
        current_version
            .get_compaction_group_levels(right_compaction_group_id)
            .levels[base_level - 1]
            .sstable_infos[1]
            .table_ids,
        vec![103]
    );
}

#[tokio::test]
async fn test_compaction_task_expiration_due_to_split_group() {
    let (_env, hummock_manager, _, worker_node) = setup_compute_env(80).await;
    let hummock_meta_client: Arc<dyn HummockMetaClient> = Arc::new(MockHummockMetaClient::new(
        hummock_manager.clone(),
        worker_node.id,
    ));

    let compaction_group_id = StaticCompactionGroupId::StateDefault.into();
    hummock_manager
        .register_table_ids_for_test(&[(100, compaction_group_id), (101, compaction_group_id)])
        .await
        .unwrap();
    let sst_1 = LocalSstableInfo {
        sst_info: gen_sstable_info(10, vec![100, 101], test_epoch(20)),
        table_stats: Default::default(),
        created_at: u64::MAX,
    };
    let sst_2 = LocalSstableInfo {
        sst_info: gen_sstable_info(11, vec![101], test_epoch(20)),
        table_stats: Default::default(),
        created_at: u64::MAX,
    };

    hummock_meta_client
        .commit_epoch(
            30,
            SyncResult {
                uncommitted_ssts: vec![sst_1, sst_2],
                ..Default::default()
            },
            false,
        )
        .await
        .unwrap();

    let compaction_group_id = StaticCompactionGroupId::StateDefault.into();
    let compaction_task =
        get_manual_compact_task(hummock_manager.clone(), compaction_group_id, 0).await;
    assert_eq!(compaction_task.input_ssts[0].sstable_infos.len(), 2);
    hummock_manager
        .move_state_tables_to_dedicated_compaction_group(compaction_group_id, &[100], 0)
        .await
        .unwrap();

    let version_1 = hummock_manager.get_current_version().await;
    assert!(!hummock_manager
        .report_compact_task(compaction_task.task_id, TaskStatus::Success, vec![], None)
        .await
        .unwrap());
    let version_2 = hummock_manager.get_current_version().await;
    assert_eq!(
        version_1, version_2,
        "version should not change because compaction task has been cancelled"
    );

    let compaction_group_id =
        get_compaction_group_id_by_table_id(hummock_manager.clone(), 101).await;
    let compaction_task =
        get_manual_compact_task(hummock_manager.clone(), compaction_group_id, 0).await;
    assert_eq!(compaction_task.input_ssts[0].sstable_infos.len(), 2);
    hummock_manager
        .report_compact_task(compaction_task.task_id, TaskStatus::Success, vec![], None)
        .await
        .unwrap();

    let version_3 = hummock_manager.get_current_version().await;
    assert_ne!(
        version_2, version_3,
        "version should change because compaction task has succeeded"
    );
}

#[tokio::test]
async fn test_move_tables_between_compaction_group() {
    let (_env, hummock_manager, _, worker_node) = setup_compute_env(80).await;
    let hummock_meta_client: Arc<dyn HummockMetaClient> = Arc::new(MockHummockMetaClient::new(
        hummock_manager.clone(),
        worker_node.id,
    ));

    hummock_manager
        .register_table_ids_for_test(&[(100, 2), (101, 2), (102, 2)])
        .await
        .unwrap();
    let sst_1 = gen_local_sstable_info(10, vec![100, 101, 102], test_epoch(1));

    hummock_meta_client
        .commit_epoch(
            30,
            SyncResult {
                uncommitted_ssts: vec![sst_1.clone()],
                ..Default::default()
            },
            false,
        )
        .await
        .unwrap();

    let sst_2 = gen_local_sstable_info(14, vec![101, 102], test_epoch(2));

    hummock_meta_client
        .commit_epoch(
            31,
            SyncResult {
                uncommitted_ssts: vec![sst_2.clone()],
                ..Default::default()
            },
            false,
        )
        .await
        .unwrap();

    let current_version = hummock_manager.get_current_version().await;
    let compaction_group_id =
        get_compaction_group_id_by_table_id(hummock_manager.clone(), 100).await;
    let sst_ids = current_version
        .get_sst_ids_by_group_id(compaction_group_id)
        .collect_vec();
    assert_eq!(2, sst_ids.len());
    assert!(sst_ids.contains(&10));
    assert!(sst_ids.contains(&14));

    hummock_manager
        .move_state_tables_to_dedicated_compaction_group(2, &[100], 0)
        .await
        .unwrap();
    let compaction_group_id =
        get_compaction_group_id_by_table_id(hummock_manager.clone(), 101).await;
    let current_version = hummock_manager.get_current_version().await;
    let sst_ids = current_version
        .get_sst_ids_by_group_id(compaction_group_id)
        .collect_vec();
    assert_eq!(2, sst_ids.len());
    assert!(!sst_ids.contains(&10));

    let compaction_group_id =
        get_compaction_group_id_by_table_id(hummock_manager.clone(), 100).await;
    let sst_ids = current_version
        .get_sst_ids_by_group_id(compaction_group_id)
        .collect_vec();
    assert_eq!(1, sst_ids.len());
    assert!(!sst_ids.contains(&10));
}

#[tokio::test]
async fn test_gc_stats() {
    let config = CompactionConfigBuilder::new()
        .level0_tier_compact_file_number(1)
        .level0_max_compact_file_number(130)
        .level0_sub_level_compact_level_count(1)
        .level0_overlapping_sub_level_compact_level_count(1)
        .build();
    let registry = Registry::new();
    let (_env, hummock_manager, _, worker_node) =
        setup_compute_env_with_metric(80, config, Some(MetaMetrics::for_test(&registry))).await;
    let hummock_meta_client: Arc<dyn HummockMetaClient> = Arc::new(MockHummockMetaClient::new(
        hummock_manager.clone(),
        worker_node.id,
    ));
    let context_id = worker_node.id;
    let assert_eq_gc_stats = |stale_object_size,
                              stale_object_count,
                              old_version_object_size,
                              old_version_object_count,
                              current_version_object_count,
                              current_version_object_size| {
        assert_eq!(
            hummock_manager.metrics.stale_object_size.get(),
            stale_object_size
        );
        assert_eq!(
            hummock_manager.metrics.stale_object_count.get(),
            stale_object_count
        );
        assert_eq!(
            hummock_manager.metrics.old_version_object_size.get(),
            old_version_object_size
        );
        assert_eq!(
            hummock_manager.metrics.old_version_object_count.get(),
            old_version_object_count
        );
        assert_eq!(
            hummock_manager.metrics.current_version_object_count.get(),
            current_version_object_count
        );
        assert_eq!(
            hummock_manager.metrics.current_version_object_size.get(),
            current_version_object_size
        );
    };
    assert_eq_gc_stats(0, 0, 0, 0, 0, 0);
    assert_eq!(
        hummock_manager.create_version_checkpoint(0).await.unwrap(),
        0
    );

    let compaction_group_id = StaticCompactionGroupId::StateDefault.into();
    hummock_manager.pin_version(context_id).await.unwrap();
    let _ = add_test_tables(
        &hummock_manager,
        hummock_meta_client.clone(),
        compaction_group_id,
    )
    .await;
    assert_eq_gc_stats(0, 0, 0, 0, 0, 0);
    assert_ne!(
        hummock_manager.create_version_checkpoint(0).await.unwrap(),
        0
    );

    assert_eq_gc_stats(0, 0, 6, 3, 2, 4);
    hummock_manager
        .unpin_version_before(context_id, HummockVersionId::MAX)
        .await
        .unwrap();

    assert_eq_gc_stats(0, 0, 6, 3, 2, 4);
    assert_eq!(
        hummock_manager.create_version_checkpoint(0).await.unwrap(),
        0
    );
}

#[tokio::test]
async fn test_partition_level() {
    let config = CompactionConfigBuilder::new()
        .level0_tier_compact_file_number(3)
        .level0_sub_level_compact_level_count(3)
        .level0_overlapping_sub_level_compact_level_count(3)
        .build();
    let registry = Registry::new();
    let (env, hummock_manager, _, worker_node) =
        setup_compute_env_with_metric(80, config.clone(), Some(MetaMetrics::for_test(&registry)))
            .await;
    let hummock_meta_client: Arc<dyn HummockMetaClient> = Arc::new(MockHummockMetaClient::new(
        hummock_manager.clone(),
        worker_node.id,
    ));
    hummock_manager
        .register_table_ids_for_test(&[(100, 2), (101, 2)])
        .await
        .unwrap();
    let sst_1 = gen_local_sstable_info(10, vec![100, 101], test_epoch(1));

    hummock_meta_client
        .commit_epoch(
            30,
            SyncResult {
                uncommitted_ssts: vec![sst_1],
                ..Default::default()
            },
            false,
        )
        .await
        .unwrap();

    let compaction_group_id = StaticCompactionGroupId::StateDefault.into();
    hummock_manager
        .move_state_tables_to_dedicated_compaction_group(
            compaction_group_id,
            &[100],
            env.opts.partition_vnode_count,
        )
        .await
        .unwrap();
    let new_compaction_group_id =
        get_compaction_group_id_by_table_id(hummock_manager.clone(), 100).await;
    let mut global_sst_id = 13;
    const MB: u64 = 1024 * 1024;
    let mut selector = default_compaction_selector();
    for epoch in 31..100 {
        let mut sst = gen_local_sstable_info(global_sst_id, vec![100], test_epoch(epoch));
        sst.sst_info.file_size = 10 * MB;
        sst.sst_info.sst_size = 10 * MB;
        sst.sst_info.uncompressed_file_size = 10 * MB;

        hummock_meta_client
            .commit_epoch(
                epoch,
                SyncResult {
                    uncommitted_ssts: vec![sst],
                    ..Default::default()
                },
                false,
            )
            .await
            .unwrap();

        global_sst_id += 1;
        if let Some(task) = hummock_manager
            .get_compact_task(new_compaction_group_id, &mut selector)
            .await
            .unwrap()
        {
            let mut sst = gen_sstable_info(global_sst_id, vec![100], test_epoch(epoch));
            sst.file_size = task
                .input_ssts
                .iter()
                .map(|level| {
                    level
                        .sstable_infos
                        .iter()
                        .map(|sst| sst.sst_size)
                        .sum::<u64>()
                })
                .sum::<u64>();
            sst.sst_size = sst.file_size;
            global_sst_id += 1;
            let ret = hummock_manager
                .report_compact_task(task.task_id, TaskStatus::Success, vec![sst], None)
                .await
                .unwrap();
            assert!(ret);
        }
    }
    let current_version = hummock_manager.get_current_version().await;
    let group = current_version.get_compaction_group_levels(new_compaction_group_id);
    for sub_level in &group.l0.sub_levels {
        if sub_level.total_file_size > config.sub_level_max_compaction_bytes {
            assert!(sub_level.vnode_partition_count > 0);
        }
    }
}

#[tokio::test]
async fn test_unregister_moved_table() {
    let (_env, hummock_manager, _, worker_node) = setup_compute_env(80).await;
    let hummock_meta_client = Arc::new(MockHummockMetaClient::new(
        hummock_manager.clone(),
        worker_node.id,
    ));
    let original_groups = hummock_manager
        .get_current_version()
        .await
        .levels
        .keys()
        .cloned()
        .sorted()
        .collect_vec();
    assert_eq!(
        original_groups,
        vec![
            StaticCompactionGroupId::StateDefault as u64,
            StaticCompactionGroupId::MaterializedView as u64
        ]
    );

    hummock_manager
        .register_table_ids_for_test(&[(100, 2), (101, 2)])
        .await
        .unwrap();
    let sst_1 = LocalSstableInfo {
        sst_info: gen_sstable_info(10, vec![100], test_epoch(20)),
        table_stats: Default::default(),
        created_at: u64::MAX,
    };
    let sst_2 = LocalSstableInfo {
        sst_info: gen_sstable_info(11, vec![100, 101], test_epoch(20)),
        table_stats: Default::default(),
        created_at: u64::MAX,
    };

    hummock_meta_client
        .commit_epoch(
            30,
            SyncResult {
                uncommitted_ssts: vec![sst_1, sst_2],
                ..Default::default()
            },
            false,
        )
        .await
        .unwrap();

    let compaction_group_id = StaticCompactionGroupId::StateDefault.into();
    let new_compaction_group_id = hummock_manager
        .move_state_tables_to_dedicated_compaction_group(compaction_group_id, &[100], 0)
        .await
        .unwrap()
        .0;

    let current_version = hummock_manager.get_current_version().await;
    let left_compaction_group_id =
        get_compaction_group_id_by_table_id(hummock_manager.clone(), 100).await;
    assert_eq!(new_compaction_group_id, left_compaction_group_id);
    assert_eq!(current_version.levels.len(), 3);

    let right_compaction_group_id =
        get_compaction_group_id_by_table_id(hummock_manager.clone(), 101).await;
    assert_eq!(
        get_compaction_group_object_ids(&current_version, right_compaction_group_id),
        vec![11]
    );
    assert_eq!(
        get_compaction_group_object_ids(&current_version, left_compaction_group_id),
        vec![10, 11]
    );
    assert_eq!(
        current_version
            .state_table_info
            .compaction_group_member_table_ids(right_compaction_group_id)
            .iter()
            .map(|table_id| table_id.table_id)
            .collect_vec(),
        vec![101]
    );
    assert_eq!(
        current_version
            .state_table_info
            .compaction_group_member_table_ids(left_compaction_group_id)
            .iter()
            .map(|table_id| table_id.table_id)
            .collect_vec(),
        vec![100]
    );

    hummock_manager
        .unregister_table_ids([TableId::new(101)])
        .await
        .unwrap();
    let current_version = hummock_manager.get_current_version().await;
    assert_eq!(current_version.levels.len(), 2);
    assert_eq!(
        get_compaction_group_object_ids(&current_version, left_compaction_group_id),
        vec![10, 11]
    );
    assert_eq!(
        current_version
            .state_table_info
            .compaction_group_member_table_ids(left_compaction_group_id)
            .iter()
            .map(|table_id| table_id.table_id)
            .collect_vec(),
        vec![100]
    );
}<|MERGE_RESOLUTION|>--- conflicted
+++ resolved
@@ -1842,19 +1842,8 @@
         )
         .await
         .unwrap();
-
-<<<<<<< HEAD
-    // Construct data via manual compaction
-    let compaction_group_id = StaticCompactionGroupId::StateDefault.into();
-    let compaction_task =
-        get_manual_compact_task(hummock_manager.clone(), compaction_group_id, 0).await;
-    let base_level: usize = 6;
-    assert_eq!(compaction_task.input_ssts[0].sstable_infos.len(), 1);
-    assert_eq!(compaction_task.target_level, base_level as u32);
-=======
     let compaction_group_id =
         get_compaction_group_id_by_table_id(hummock_manager.clone(), 100).await;
->>>>>>> ba761f23
 
     let manual_compcation_option = ManualCompactionOption {
         level: 0,
@@ -1871,7 +1860,7 @@
         compact_task
             .input_ssts
             .iter()
-            .map(|level| level.table_infos.len())
+            .map(|level| level.sstable_infos.len())
             .sum::<usize>(),
         3,
     );
@@ -1888,27 +1877,9 @@
             None,
         )
         .await
-<<<<<<< HEAD
-        .unwrap());
-    let current_version = hummock_manager.get_current_version().await;
-    assert!(current_version
-        .get_compaction_group_levels(compaction_group_id)
-        .l0
-        .sub_levels
-        .is_empty());
-    assert_eq!(
-        current_version
-            .get_compaction_group_levels(compaction_group_id)
-            .levels[base_level - 1]
-            .sstable_infos
-            .len(),
-        2
-    );
-=======
         .unwrap();
 
     let base_level: usize = 6;
->>>>>>> ba761f23
 
     hummock_manager
         .move_state_tables_to_dedicated_compaction_group(2, &[100], 0)
@@ -1933,29 +1904,17 @@
         current_version
             .get_compaction_group_levels(right_compaction_group_id)
             .levels[base_level - 1]
-<<<<<<< HEAD
             .sstable_infos[0]
-            .object_id,
-        sst_1.sst_info.object_id + 1,
-=======
-            .table_infos[0]
             .table_ids,
         vec![101, 102]
->>>>>>> ba761f23
     );
     assert_eq!(
         current_version
             .get_compaction_group_levels(left_compaction_group_id)
             .levels[base_level - 1]
-<<<<<<< HEAD
-            .sstable_infos[0]
-            .table_ids,
-        vec![101]
-=======
             .table_infos
             .len(),
         1
->>>>>>> ba761f23
     );
     assert_eq!(
         current_version
