--- conflicted
+++ resolved
@@ -242,6 +242,7 @@
 }
 pub(crate) use start_measure_real_process_timer;
 
+use super::compaction::CompactionSelector;
 use crate::hummock::manager::compaction_group_manager::CompactionGroupManager;
 use crate::hummock::manager::worker::HummockManagerEventSender;
 
@@ -811,21 +812,12 @@
     pub async fn get_compact_task_impl(
         &self,
         compaction_group_id: CompactionGroupId,
-<<<<<<< HEAD
-        selector: &mut Box<dyn LevelSelector>,
+        selector: &mut Box<dyn CompactionSelector>,
     ) -> Result<(Vec<CompactTask>, Option<CompactTask>)> {
-=======
-        selector: &mut Box<dyn CompactionSelector>,
-    ) -> Result<Option<CompactTask>> {
->>>>>>> feadac76
         // TODO: `get_all_table_options` will hold catalog_manager async lock, to avoid holding the
         // lock in compaction_guard, take out all table_options in advance there may be a
         // waste of resources here, need to add a more efficient filter in catalog_manager
         let all_table_id_to_option = self.catalog_manager.get_all_table_options().await;
-<<<<<<< HEAD
-        let mut trivial_task_vec = Vec::default();
-        let mut normal_task = None;
-=======
         let mut table_to_vnode_partition = match self
             .group_to_table_vnode_partition
             .read()
@@ -834,7 +826,6 @@
             Some(table_to_vnode_partition) => table_to_vnode_partition.clone(),
             None => BTreeMap::default(),
         };
->>>>>>> feadac76
 
         let mut compaction_guard = write_lock!(self, compaction).await;
         let compaction = compaction_guard.deref_mut();
@@ -897,9 +888,7 @@
             .filter(|(table_id, _)| member_table_ids.contains(table_id))
             .collect();
 
-<<<<<<< HEAD
         const MAX_TRIVIAL_TASK_COUNT: usize = 64;
-
         loop {
             // StoredIdGenerator already implements ids pre-allocation by ID_PREALLOCATE_INTERVAL.
             let task_id = self
@@ -915,73 +904,6 @@
                 &mut stats,
                 selector,
                 table_id_to_option.clone(),
-=======
-        let compact_task = compact_status.get_compact_task(
-            current_version.get_compaction_group_levels(compaction_group_id),
-            task_id as HummockCompactionTaskId,
-            &group_config,
-            &mut stats,
-            selector,
-            table_id_to_option.clone(),
-        );
-        stats.report_to_metrics(compaction_group_id, self.metrics.as_ref());
-        let mut compact_task = match compact_task {
-            None => {
-                return Ok(None);
-            }
-            Some(task) => task,
-        };
-
-        compact_task.watermark = watermark;
-        compact_task.existing_table_ids = member_table_ids.clone();
-
-        let is_trivial_reclaim = CompactStatus::is_trivial_reclaim(&compact_task);
-        let is_trivial_move = CompactStatus::is_trivial_move_task(&compact_task);
-
-        if is_trivial_reclaim {
-            compact_task.set_task_status(TaskStatus::Success);
-            self.report_compact_task_impl(
-                task_id,
-                Some(compact_task.clone()),
-                TaskStatus::Success,
-                vec![],
-                &mut compaction_guard,
-                None,
-            )
-            .await?;
-            tracing::debug!(
-                "TrivialReclaim for compaction group {}: remove {} sstables, cost time: {:?}",
-                compaction_group_id,
-                compact_task
-                    .input_ssts
-                    .iter()
-                    .map(|level| level.table_infos.len())
-                    .sum::<usize>(),
-                start_time.elapsed()
-            );
-        } else if is_trivial_move && can_trivial_move {
-            // this task has been finished and `trivial_move_task` does not need to be schedule.
-            compact_task.set_task_status(TaskStatus::Success);
-            compact_task.sorted_output_ssts = compact_task.input_ssts[0].table_infos.clone();
-            self.report_compact_task_impl(
-                task_id,
-                Some(compact_task.clone()),
-                TaskStatus::Success,
-                compact_task.input_ssts[0].table_infos.clone(),
-                &mut compaction_guard,
-                None,
-            )
-            .await?;
-
-            tracing::debug!(
-                "TrivialMove for compaction group {}: pick up {} sstables in level {} to compact to target_level {} cost time: {:?} input {:?}",
-                compaction_group_id,
-                compact_task.input_ssts[0].table_infos.len(),
-                compact_task.input_ssts[0].level_idx,
-                compact_task.target_level,
-                start_time.elapsed(),
-                compact_task.input_ssts
->>>>>>> feadac76
             );
 
             stats.report_to_metrics(compaction_group_id, self.metrics.as_ref());
@@ -1072,37 +994,8 @@
             // this task has been finished.
             compact_task.set_task_status(TaskStatus::Pending);
 
-<<<<<<< HEAD
             tracing_compact_task(self.metrics.clone(), compact_task, cost_time);
         }
-=======
-            trigger_sst_stat(
-                &self.metrics,
-                compaction.compaction_statuses.get(&compaction_group_id),
-                &current_version,
-                compaction_group_id,
-            );
-
-            let compact_task_statistics = statistics_compact_task(&compact_task);
-
-            let level_type_label = build_compact_task_level_type_metrics_label(
-                compact_task.input_ssts[0].level_idx as usize,
-                compact_task.input_ssts.last().unwrap().level_idx as usize,
-            );
-
-            let level_count = compact_task.input_ssts.len();
-            if compact_task.input_ssts[0].level_idx == 0 {
-                self.metrics
-                    .l0_compact_level_count
-                    .with_label_values(&[&compaction_group_id.to_string(), &level_type_label])
-                    .observe(level_count as _);
-            }
-
-            self.metrics
-                .compact_task_size
-                .with_label_values(&[&compaction_group_id.to_string(), &level_type_label])
-                .observe(compact_task_statistics.total_file_size as _);
->>>>>>> feadac76
 
         trigger_sst_stat(
             &self.metrics,
@@ -1125,16 +1018,7 @@
     }
 
     /// Cancels a compaction task no matter it's assigned or unassigned.
-<<<<<<< HEAD
-    pub async fn cancel_compact_task(
-        &self,
-        mut compact_task: CompactTask,
-        task_status: TaskStatus,
-    ) -> Result<bool> {
-        compact_task.set_task_status(task_status);
-=======
     pub async fn cancel_compact_task(&self, task_id: u64, task_status: TaskStatus) -> Result<bool> {
->>>>>>> feadac76
         fail_point!("fp_cancel_compact_task", |_| Err(Error::MetaStore(
             anyhow::anyhow!("failpoint metastore err")
         )));
@@ -1142,17 +1026,12 @@
     }
 
     #[named]
-<<<<<<< HEAD
-    pub async fn cancel_compact_task_impl(&self, compact_task: CompactTask) -> Result<bool> {
-        assert!(CANCEL_STATUS_SET.contains(&compact_task.task_status()));
-=======
     pub async fn cancel_compact_task_impl(
         &self,
         task_id: u64,
         task_status: TaskStatus,
     ) -> Result<bool> {
         assert!(CANCEL_STATUS_SET.contains(&task_status));
->>>>>>> feadac76
         let mut compaction_guard = write_lock!(self, compaction).await;
         let ret = self
             .report_compact_task_impl(
@@ -1255,13 +1134,9 @@
     #[named]
     pub async fn report_compact_task(
         &self,
-<<<<<<< HEAD
-        compact_task: CompactTask,
-=======
         task_id: u64,
         task_status: TaskStatus,
         sorted_output_ssts: Vec<SstableInfo>,
->>>>>>> feadac76
         table_stats_change: Option<PbTableStatsMap>,
     ) -> Result<bool> {
         let mut guard = write_lock!(self, compaction).await;
@@ -1286,14 +1161,10 @@
     #[named]
     pub async fn report_compact_task_impl(
         &self,
-<<<<<<< HEAD
-        mut compact_task: CompactTask,
-=======
         task_id: u64,
         trivial_move_compact_task: Option<CompactTask>,
         task_status: TaskStatus,
         sorted_output_ssts: Vec<SstableInfo>,
->>>>>>> feadac76
         compaction_guard: &mut RwLockWriteGuard<'_, Compaction>,
         table_stats_change: Option<PbTableStatsMap>,
     ) -> Result<bool> {
@@ -1308,11 +1179,6 @@
             BTreeMapTransaction::new(&mut compaction.compact_task_assignment);
 
         // remove task_assignment
-<<<<<<< HEAD
-        if compact_task_assignment
-            .remove(compact_task.task_id)
-            .is_none()
-=======
         let mut compact_task = if let Some(input_task) = trivial_move_compact_task {
             input_task
         } else {
@@ -1325,21 +1191,13 @@
             }
         };
 
->>>>>>> feadac76
         {
             // apply result
             compact_task.set_task_status(task_status);
             compact_task.sorted_output_ssts = sorted_output_ssts;
         }
 
-<<<<<<< HEAD
         let compact_task = {
-=======
-        let is_trivial_reclaim = CompactStatus::is_trivial_reclaim(&compact_task);
-        let is_trivial_move = CompactStatus::is_trivial_move_task(&compact_task);
-
-        {
->>>>>>> feadac76
             // The compaction task is finished.
             let mut versioning_guard = write_lock!(self, versioning).await;
             let versioning = versioning_guard.deref_mut();
@@ -1379,12 +1237,7 @@
                 .collect();
             let is_success = if let TaskStatus::Success = compact_task.task_status() {
                 // if member_table_ids changes, the data of sstable may stale.
-<<<<<<< HEAD
                 let is_expired = Self::is_compact_task_expired_trx(&compact_task, &branched_ssts);
-=======
-                let is_expired =
-                    Self::is_compact_task_expired(&compact_task, &versioning.branched_ssts);
->>>>>>> feadac76
                 if is_expired {
                     compact_task.set_task_status(TaskStatus::InputOutdatedCanceled);
                     false
@@ -1409,7 +1262,6 @@
             if is_success {
                 let mut hummock_version_deltas =
                     BTreeMapTransaction::new(&mut versioning.hummock_version_deltas);
-<<<<<<< HEAD
                 let version_delta =
                     gen_version_delta(&mut branched_ssts, &compact_tasks, &current_version, false);
 
@@ -1420,16 +1272,6 @@
                     hummock_version_deltas.insert(version_delta.id, version_delta.clone());
                 }
 
-=======
-                let mut branched_ssts = BTreeMapTransaction::new(&mut versioning.branched_ssts);
-                let version_delta = gen_version_delta(
-                    &mut hummock_version_deltas,
-                    &mut branched_ssts,
-                    &current_version,
-                    &compact_task,
-                    deterministic_mode,
-                );
->>>>>>> feadac76
                 let mut version_stats = VarTransaction::new(&mut versioning.version_stats);
                 if let Some(table_stats_change) = &table_stats_change {
                     add_prost_table_stats_map(&mut version_stats.table_stats, table_stats_change);
@@ -2576,21 +2418,14 @@
                                     // side, and meta is just used as a last resort to clean up the
                                     // tasks that compactor has expired.
 
-<<<<<<< HEAD
                                     //
-=======
->>>>>>> feadac76
                                     for task in
                                         compactor_manager.get_expired_tasks(Some(INTERVAL_SEC))
                                     {
                                         let task_id = task.task_id;
                                         if let Err(e) = hummock_manager
                                             .cancel_compact_task(
-<<<<<<< HEAD
                                                 task,
-=======
-                                                task.task_id,
->>>>>>> feadac76
                                                 TaskStatus::HeartbeatCanceled,
                                             )
                                             .await
@@ -3029,13 +2864,7 @@
                                 sorted_output_ssts,
                                 table_stats_change
                             }) => {
-<<<<<<< HEAD
-                                if let Some(compact_task) = compact_task {
-                                    if let Err(e) =  hummock_manager
-                                        .report_compact_task(compact_task, Some(table_stats_change))
-=======
                                 if let Err(e) =  hummock_manager.report_compact_task(task_id, TaskStatus::try_from(task_status).unwrap(), sorted_output_ssts, Some(table_stats_change))
->>>>>>> feadac76
                                        .await {
                                         tracing::error!("report compact_tack fail {e:?}");
                                 }
@@ -3048,11 +2877,7 @@
                                 let cancel_tasks = compactor_manager.update_task_heartbeats(&progress);
 
                                 // TODO: task cancellation can be batched
-<<<<<<< HEAD
                                 for  task in cancel_tasks {
-=======
-                                for task in cancel_tasks {
->>>>>>> feadac76
                                     tracing::info!(
                                         "Task with group_id {} task_id {} with context_id {} has expired due to lack of visible progress",
                                         task.compaction_group_id,
@@ -3064,11 +2889,7 @@
 
                                     if let Err(e) =
                                         hummock_manager
-<<<<<<< HEAD
-                                        .cancel_compact_task(task, TaskStatus::HeartbeatCanceled)
-=======
                                         .cancel_compact_task(task.task_id, TaskStatus::HeartbeatCanceled)
->>>>>>> feadac76
                                         .await
                                     {
                                         tracing::error!("Attempt to remove compaction task due to elapsed heartbeat failed. We will continue to track its heartbeat
@@ -3458,29 +3279,9 @@
             })),
         };
 
-<<<<<<< HEAD
         group_deltas.push(group_delta);
         version_delta.gc_object_ids.append(&mut gc_object_ids);
         version_delta.safe_epoch = std::cmp::max(old_version.safe_epoch, compact_task.watermark);
-=======
-    let group_delta = GroupDelta {
-        delta_type: Some(DeltaType::IntraLevel(IntraLevelDelta {
-            level_idx: compact_task.target_level,
-            inserted_table_infos: compact_task.sorted_output_ssts.clone(),
-            l0_sub_level_id: compact_task.target_sub_level_id,
-            ..Default::default()
-        })),
-    };
-    group_deltas.push(group_delta);
-    version_delta.gc_object_ids.append(&mut gc_object_ids);
-    version_delta.safe_epoch = std::cmp::max(old_version.safe_epoch, compact_task.watermark);
-
-    // Don't persist version delta generated by compaction to meta store in deterministic mode.
-    // Because it will override existing version delta that has same ID generated in the data
-    // ingestion phase.
-    if !deterministic_mode {
-        txn.insert(version_delta.id, version_delta.clone());
->>>>>>> feadac76
     }
 
     version_delta
