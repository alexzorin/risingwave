--- conflicted
+++ resolved
@@ -882,12 +882,9 @@
             return Ok((vec![], None));
         }
 
-<<<<<<< HEAD
-=======
         let can_trivial_move = matches!(selector.task_type(), compact_task::TaskType::Dynamic)
             || matches!(selector.task_type(), compact_task::TaskType::Emergency);
 
->>>>>>> 441583a2
         let mut stats = LocalSelectorStatistic::default();
         let member_table_ids = &current_version
             .get_compaction_group_levels(compaction_group_id)
