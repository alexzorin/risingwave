// Copyright 2024 RisingWave Labs
//
// Licensed under the Apache License, Version 2.0 (the "License");
// you may not use this file except in compliance with the License.
// You may obtain a copy of the License at
//
//     http://www.apache.org/licenses/LICENSE-2.0
//
// Unless required by applicable law or agreed to in writing, software
// distributed under the License is distributed on an "AS IS" BASIS,
// WITHOUT WARRANTIES OR CONDITIONS OF ANY KIND, either express or implied.
// See the License for the specific language governing permissions and
// limitations under the License.

use std::collections::{BTreeMap, BTreeSet, HashMap, HashSet};
use std::num::NonZeroUsize;

use itertools::Itertools;
use risingwave_common::buffer::Bitmap;
use risingwave_common::hash::{ActorMapping, ParallelUnitId, ParallelUnitMapping};
use risingwave_common::util::column_index_mapping::ColIndexMapping;
use risingwave_common::util::stream_graph_visitor::visit_stream_node;
use risingwave_meta_model_v2::actor::ActorStatus;
use risingwave_meta_model_v2::actor_dispatcher::DispatcherType;
use risingwave_meta_model_v2::object::ObjectType;
use risingwave_meta_model_v2::prelude::{
    Actor, ActorDispatcher, Fragment, Index, Object, ObjectDependency, Source,
    StreamingJob as StreamingJobModel, Table,
};
use risingwave_meta_model_v2::{
<<<<<<< HEAD
    actor, actor_dispatcher, fragment, index, object_dependency, sink, source, streaming_job,
    subscription, table, ActorId, ActorUpstreamActors, CreateType, DatabaseId, ExprNodeArray,
    FragmentId, I32Array, IndexId, JobStatus, ObjectId, SchemaId, SourceId, StreamNode, TableId,
    TableVersion, UserId,
=======
    actor, actor_dispatcher, fragment, index, object, object_dependency, sink, source,
    streaming_job, table, ActorId, ActorUpstreamActors, CreateType, DatabaseId, ExprNodeArray,
    FragmentId, I32Array, IndexId, JobStatus, ObjectId, SchemaId, SourceId, StreamNode,
    StreamingParallelism, TableId, TableVersion, UserId,
>>>>>>> 87354917
};
use risingwave_pb::catalog::source::PbOptionalAssociatedTableId;
use risingwave_pb::catalog::table::{PbOptionalAssociatedSourceId, PbTableVersion};
use risingwave_pb::catalog::{PbCreateType, PbTable};
use risingwave_pb::meta::relation::PbRelationInfo;
use risingwave_pb::meta::subscribe_response::{
    Info as NotificationInfo, Operation as NotificationOperation, Operation,
};
use risingwave_pb::meta::table_fragments::PbActorStatus;
use risingwave_pb::meta::{
    FragmentParallelUnitMapping, PbRelation, PbRelationGroup, PbTableFragments,
};
use risingwave_pb::source::{PbConnectorSplit, PbConnectorSplits};
use risingwave_pb::stream_plan::stream_fragment_graph::Parallelism;
use risingwave_pb::stream_plan::stream_node::PbNodeBody;
use risingwave_pb::stream_plan::update_mutation::PbMergeUpdate;
use risingwave_pb::stream_plan::{
    PbDispatcher, PbDispatcherType, PbFragmentTypeFlag, PbStreamActor,
};
use sea_orm::sea_query::SimpleExpr;
use sea_orm::ActiveValue::Set;
use sea_orm::{
    ActiveEnum, ActiveModelTrait, ColumnTrait, DatabaseTransaction, EntityTrait, IntoActiveModel,
    JoinType, ModelTrait, NotSet, PaginatorTrait, QueryFilter, QuerySelect, RelationTrait,
    TransactionTrait,
};

use crate::barrier::Reschedule;
use crate::controller::catalog::CatalogController;
use crate::controller::rename::ReplaceTableExprRewriter;
use crate::controller::utils::{
    check_relation_name_duplicate, ensure_object_id, ensure_user_id, get_fragment_actor_ids,
    get_fragment_mappings,
};
use crate::controller::ObjectModel;
use crate::manager::{NotificationVersion, SinkId, StreamingJob};
use crate::model::{StreamContext, TableParallelism};
use crate::stream::SplitAssignment;
use crate::{MetaError, MetaResult};

impl CatalogController {
    pub async fn create_streaming_job_obj(
        txn: &DatabaseTransaction,
        obj_type: ObjectType,
        owner_id: UserId,
        database_id: Option<DatabaseId>,
        schema_id: Option<SchemaId>,
        create_type: PbCreateType,
        ctx: &StreamContext,
        streaming_parallelism: StreamingParallelism,
    ) -> MetaResult<ObjectId> {
        let obj = Self::create_object(txn, obj_type, owner_id, database_id, schema_id).await?;
        let job = streaming_job::ActiveModel {
            job_id: Set(obj.oid),
            job_status: Set(JobStatus::Initial),
            create_type: Set(create_type.into()),
            timezone: Set(ctx.timezone.clone()),
            parallelism: Set(streaming_parallelism),
        };
        job.insert(txn).await?;

        Ok(obj.oid)
    }

    pub async fn create_job_catalog(
        &self,
        streaming_job: &mut StreamingJob,
        ctx: &StreamContext,
        parallelism: &Option<Parallelism>,
    ) -> MetaResult<()> {
        let inner = self.inner.write().await;
        let txn = inner.db.begin().await?;
        let create_type = streaming_job.create_type();

        let streaming_parallelism = match parallelism {
            None => StreamingParallelism::Adaptive,
            Some(n) => StreamingParallelism::Fixed(n.parallelism as _),
        };

        ensure_user_id(streaming_job.owner() as _, &txn).await?;
        ensure_object_id(ObjectType::Database, streaming_job.database_id() as _, &txn).await?;
        ensure_object_id(ObjectType::Schema, streaming_job.schema_id() as _, &txn).await?;
        check_relation_name_duplicate(
            &streaming_job.name(),
            streaming_job.database_id() as _,
            streaming_job.schema_id() as _,
            &txn,
        )
        .await?;

        match streaming_job {
            StreamingJob::MaterializedView(table) => {
                let job_id = Self::create_streaming_job_obj(
                    &txn,
                    ObjectType::Table,
                    table.owner as _,
                    Some(table.database_id as _),
                    Some(table.schema_id as _),
                    create_type,
                    ctx,
                    streaming_parallelism,
                )
                .await?;
                table.id = job_id as _;
                let table: table::ActiveModel = table.clone().into();
                table.insert(&txn).await?;
            }
            StreamingJob::Sink(sink, _) => {
                let job_id = Self::create_streaming_job_obj(
                    &txn,
                    ObjectType::Sink,
                    sink.owner as _,
                    Some(sink.database_id as _),
                    Some(sink.schema_id as _),
                    create_type,
                    ctx,
                    streaming_parallelism,
                )
                .await?;
                sink.id = job_id as _;
                let sink: sink::ActiveModel = sink.clone().into();
                sink.insert(&txn).await?;
            }
            StreamingJob::Subscription(subscription) => {
                let job_id = Self::create_streaming_job_obj(
                    &txn,
                    ObjectType::Sink,
                    subscription.owner as _,
                    Some(subscription.database_id as _),
                    Some(subscription.schema_id as _),
                    create_type,
                    ctx,
                )
                .await?;
                subscription.id = job_id as _;
                let subscription: subscription::ActiveModel = subscription.clone().into();
                subscription.insert(&txn).await?;
            }
            StreamingJob::Table(src, table, _) => {
                let job_id = Self::create_streaming_job_obj(
                    &txn,
                    ObjectType::Table,
                    table.owner as _,
                    Some(table.database_id as _),
                    Some(table.schema_id as _),
                    create_type,
                    ctx,
                    streaming_parallelism,
                )
                .await?;
                table.id = job_id as _;
                if let Some(src) = src {
                    let src_obj = Self::create_object(
                        &txn,
                        ObjectType::Source,
                        src.owner as _,
                        Some(src.database_id as _),
                        Some(src.schema_id as _),
                    )
                    .await?;
                    src.id = src_obj.oid as _;
                    src.optional_associated_table_id =
                        Some(PbOptionalAssociatedTableId::AssociatedTableId(job_id as _));
                    table.optional_associated_source_id = Some(
                        PbOptionalAssociatedSourceId::AssociatedSourceId(src_obj.oid as _),
                    );
                    let source: source::ActiveModel = src.clone().into();
                    source.insert(&txn).await?;
                }
                let table: table::ActiveModel = table.clone().into();
                table.insert(&txn).await?;
            }
            StreamingJob::Index(index, table) => {
                ensure_object_id(ObjectType::Table, index.primary_table_id as _, &txn).await?;
                let job_id = Self::create_streaming_job_obj(
                    &txn,
                    ObjectType::Index,
                    index.owner as _,
                    Some(index.database_id as _),
                    Some(index.schema_id as _),
                    create_type,
                    ctx,
                    streaming_parallelism,
                )
                .await?;
                // to be compatible with old implementation.
                index.id = job_id as _;
                index.index_table_id = job_id as _;
                table.id = job_id as _;

                object_dependency::ActiveModel {
                    oid: Set(index.primary_table_id as _),
                    used_by: Set(table.id as _),
                    ..Default::default()
                }
                .insert(&txn)
                .await?;

                let table: table::ActiveModel = table.clone().into();
                table.insert(&txn).await?;
                let index: index::ActiveModel = index.clone().into();
                index.insert(&txn).await?;
            }
            StreamingJob::Source(src) => {
                let job_id = Self::create_streaming_job_obj(
                    &txn,
                    ObjectType::Source,
                    src.owner as _,
                    Some(src.database_id as _),
                    Some(src.schema_id as _),
                    create_type,
                    ctx,
                    streaming_parallelism,
                )
                .await?;
                src.id = job_id as _;
                let source: source::ActiveModel = src.clone().into();
                source.insert(&txn).await?;
            }
        }

        // record object dependency.
        let dependent_relations = streaming_job.dependent_relations();
        if !dependent_relations.is_empty() {
            ObjectDependency::insert_many(dependent_relations.into_iter().map(|id| {
                object_dependency::ActiveModel {
                    oid: Set(id as _),
                    used_by: Set(streaming_job.id() as _),
                    ..Default::default()
                }
            }))
            .exec(&txn)
            .await?;
        }

        txn.commit().await?;

        Ok(())
    }

    pub async fn create_internal_table_catalog(
        &self,
        job_id: ObjectId,
        internal_tables: Vec<PbTable>,
    ) -> MetaResult<HashMap<u32, u32>> {
        let inner = self.inner.write().await;
        let txn = inner.db.begin().await?;
        let mut table_id_map = HashMap::new();
        for table in internal_tables {
            let table_id = Self::create_object(
                &txn,
                ObjectType::Table,
                table.owner as _,
                Some(table.database_id as _),
                Some(table.schema_id as _),
            )
            .await?
            .oid;
            table_id_map.insert(table.id, table_id as u32);
            let mut table: table::ActiveModel = table.into();
            table.table_id = Set(table_id as _);
            table.belongs_to_job_id = Set(Some(job_id as _));
            table.fragment_id = NotSet;
            table.insert(&txn).await?;
        }
        txn.commit().await?;

        Ok(table_id_map)
    }

    pub async fn prepare_streaming_job(
        &self,
        table_fragment: PbTableFragments,
        streaming_job: &StreamingJob,
        for_replace: bool,
    ) -> MetaResult<()> {
        let fragment_actors =
            Self::extract_fragment_and_actors_from_table_fragments(table_fragment)?;
        let inner = self.inner.write().await;
        let txn = inner.db.begin().await?;

        // Add fragments.
        let (fragments, actor_with_dispatchers): (Vec<_>, Vec<_>) = fragment_actors
            .into_iter()
            .map(|(fragment, actors, actor_dispatchers)| (fragment, (actors, actor_dispatchers)))
            .unzip();
        for fragment in fragments {
            let fragment = fragment.into_active_model();
            let fragment = fragment.insert(&txn).await?;

            // Update fragment id for all state tables.
            if !for_replace {
                for state_table_id in fragment.state_table_ids.into_inner() {
                    table::ActiveModel {
                        table_id: Set(state_table_id as _),
                        fragment_id: Set(Some(fragment.fragment_id as _)),
                        ..Default::default()
                    }
                    .update(&txn)
                    .await?;
                }
            }
        }

        // Add actors and actor dispatchers.
        for (actors, actor_dispatchers) in actor_with_dispatchers {
            for actor in actors {
                let actor = actor.into_active_model();
                actor.insert(&txn).await?;
            }
            for (_, actor_dispatchers) in actor_dispatchers {
                for actor_dispatcher in actor_dispatchers {
                    let mut actor_dispatcher = actor_dispatcher.into_active_model();
                    actor_dispatcher.id = NotSet;
                    actor_dispatcher.insert(&txn).await?;
                }
            }
        }

        if !for_replace {
            // // Update dml fragment id.
            if let StreamingJob::Table(_, table, ..) = streaming_job {
                Table::update(table::ActiveModel {
                    table_id: Set(table.id as _),
                    dml_fragment_id: Set(table.dml_fragment_id.map(|id| id as _)),
                    ..Default::default()
                })
                .exec(&txn)
                .await?;
            }
        }

        txn.commit().await?;

        Ok(())
    }

    /// `try_abort_creating_streaming_job` is used to abort the job that is under initial status or in `FOREGROUND` mode.
    /// It returns true if the job is not found or aborted.
    pub async fn try_abort_creating_streaming_job(
        &self,
        job_id: ObjectId,
        is_cancelled: bool,
    ) -> MetaResult<bool> {
        let inner = self.inner.write().await;
        let txn = inner.db.begin().await?;

        let cnt = Object::find_by_id(job_id).count(&txn).await?;
        if cnt == 0 {
            tracing::warn!(
                id = job_id,
                "streaming job not found when aborting creating, might be cleaned by recovery"
            );
            return Ok(true);
        }

        if !is_cancelled {
            let streaming_job = streaming_job::Entity::find_by_id(job_id).one(&txn).await?;
            if let Some(streaming_job) = streaming_job {
                assert_ne!(streaming_job.job_status, JobStatus::Created);
                if streaming_job.create_type == CreateType::Background
                    && streaming_job.job_status == JobStatus::Creating
                {
                    // If the job is created in background and still in creating status, we should not abort it and let recovery to handle it.
                    tracing::warn!(
                        id = job_id,
                        "streaming job is created in background and still in creating status"
                    );
                    return Ok(false);
                }
            }
        }

        let internal_table_ids: Vec<TableId> = Table::find()
            .select_only()
            .column(table::Column::TableId)
            .filter(table::Column::BelongsToJobId.eq(job_id))
            .into_tuple()
            .all(&txn)
            .await?;

        Object::delete_by_id(job_id).exec(&txn).await?;
        if !internal_table_ids.is_empty() {
            Object::delete_many()
                .filter(object::Column::Oid.is_in(internal_table_ids))
                .exec(&txn)
                .await?;
        }
        txn.commit().await?;

        Ok(true)
    }

    pub async fn post_collect_table_fragments(
        &self,
        job_id: ObjectId,
        actor_ids: Vec<crate::model::ActorId>,
        new_actor_dispatchers: HashMap<crate::model::ActorId, Vec<PbDispatcher>>,
        split_assignment: &SplitAssignment,
    ) -> MetaResult<()> {
        let inner = self.inner.write().await;
        let txn = inner.db.begin().await?;

        Actor::update_many()
            .col_expr(
                actor::Column::Status,
                SimpleExpr::from(ActorStatus::Running.into_value()),
            )
            .filter(
                actor::Column::ActorId
                    .is_in(actor_ids.into_iter().map(|id| id as ActorId).collect_vec()),
            )
            .exec(&txn)
            .await?;

        for splits in split_assignment.values() {
            for (actor_id, splits) in splits {
                let splits = splits.iter().map(PbConnectorSplit::from).collect_vec();
                let connector_splits = PbConnectorSplits { splits };
                actor::ActiveModel {
                    actor_id: Set(*actor_id as _),
                    splits: Set(Some(connector_splits.into())),
                    ..Default::default()
                }
                .update(&txn)
                .await?;
            }
        }

        let mut actor_dispatchers = vec![];
        for (actor_id, dispatchers) in new_actor_dispatchers {
            for dispatcher in dispatchers {
                let mut actor_dispatcher =
                    actor_dispatcher::Model::from((actor_id, dispatcher)).into_active_model();
                actor_dispatcher.id = NotSet;
                actor_dispatchers.push(actor_dispatcher);
            }
        }

        if !actor_dispatchers.is_empty() {
            ActorDispatcher::insert_many(actor_dispatchers)
                .exec(&txn)
                .await?;
        }

        // Mark job as CREATING.
        streaming_job::ActiveModel {
            job_id: Set(job_id),
            job_status: Set(JobStatus::Creating),
            ..Default::default()
        }
        .update(&txn)
        .await?;

        txn.commit().await?;

        Ok(())
    }

    pub async fn create_job_catalog_for_replace(
        &self,
        streaming_job: &StreamingJob,
        ctx: &StreamContext,
        version: &PbTableVersion,
        default_parallelism: &Option<NonZeroUsize>,
    ) -> MetaResult<ObjectId> {
        let id = streaming_job.id();
        let inner = self.inner.write().await;
        let txn = inner.db.begin().await?;

        // 1. check version.
        let original_version: Option<TableVersion> = Table::find_by_id(id as TableId)
            .select_only()
            .column(table::Column::Version)
            .into_tuple()
            .one(&txn)
            .await?
            .ok_or_else(|| MetaError::catalog_id_not_found(ObjectType::Table.as_str(), id))?;
        let original_version = original_version.expect("version for table should exist");
        if version.version != original_version.inner_ref().version + 1 {
            return Err(MetaError::permission_denied("table version is stale"));
        }

        let parallelism = match default_parallelism {
            None => StreamingParallelism::Adaptive,
            Some(n) => StreamingParallelism::Fixed(n.get() as _),
        };

        // 2. create streaming object for new replace table.
        let obj_id = Self::create_streaming_job_obj(
            &txn,
            ObjectType::Table,
            streaming_job.owner() as _,
            Some(streaming_job.database_id() as _),
            Some(streaming_job.schema_id() as _),
            PbCreateType::Foreground,
            ctx,
            parallelism,
        )
        .await?;

        // 3. record dependency for new replace table.
        ObjectDependency::insert(object_dependency::ActiveModel {
            oid: Set(id as _),
            used_by: Set(obj_id as _),
            ..Default::default()
        })
        .exec(&txn)
        .await?;

        txn.commit().await?;

        Ok(obj_id)
    }

    pub async fn finish_replace_streaming_job(
        &self,
        dummy_id: ObjectId,
        streaming_job: StreamingJob,
        merge_updates: Vec<PbMergeUpdate>,
        table_col_index_mapping: Option<ColIndexMapping>,
        _creating_sink_id: Option<SinkId>,
        _dropping_sink_id: Option<SinkId>,
    ) -> MetaResult<NotificationVersion> {
        // Question: The source catalog should be remain unchanged?
        let StreamingJob::Table(_, table, ..) = streaming_job else {
            unreachable!("unexpected job: {streaming_job:?}")
        };

        let inner = self.inner.write().await;
        let txn = inner.db.begin().await?;
        let job_id = table.id as ObjectId;

        let table = table::ActiveModel::from(table).update(&txn).await?;

        // let old_fragment_mappings = get_fragment_mappings(&txn, job_id).await?;
        // 1. replace old fragments/actors with new ones.
        Fragment::delete_many()
            .filter(fragment::Column::JobId.eq(job_id))
            .exec(&txn)
            .await?;
        Fragment::update_many()
            .col_expr(fragment::Column::JobId, SimpleExpr::from(job_id))
            .filter(fragment::Column::JobId.eq(dummy_id))
            .exec(&txn)
            .await?;

        // 2. update merges.
        let fragment_replace_map: HashMap<_, _> = merge_updates
            .iter()
            .map(|update| {
                (
                    update.upstream_fragment_id,
                    (
                        update.new_upstream_fragment_id.unwrap(),
                        update.added_upstream_actor_id.clone(),
                    ),
                )
            })
            .collect();

        // TODO: remove cache upstream fragment/actor ids and derive them from `actor_dispatcher` table.
        let mut to_update_fragment_ids = HashSet::new();
        for merge_update in merge_updates {
            assert!(merge_update.removed_upstream_actor_id.is_empty());
            assert!(merge_update.new_upstream_fragment_id.is_some());
            let (actor_id, fragment_id, mut upstream_actors) =
                Actor::find_by_id(merge_update.actor_id as ActorId)
                    .select_only()
                    .columns([
                        actor::Column::ActorId,
                        actor::Column::FragmentId,
                        actor::Column::UpstreamActorIds,
                    ])
                    .into_tuple::<(ActorId, FragmentId, ActorUpstreamActors)>()
                    .one(&txn)
                    .await?
                    .ok_or_else(|| {
                        MetaError::catalog_id_not_found("actor", merge_update.actor_id)
                    })?;

            assert!(upstream_actors
                .0
                .remove(&(merge_update.upstream_fragment_id as FragmentId))
                .is_some());
            upstream_actors.0.insert(
                merge_update.new_upstream_fragment_id.unwrap() as _,
                merge_update
                    .added_upstream_actor_id
                    .iter()
                    .map(|id| *id as _)
                    .collect(),
            );
            actor::ActiveModel {
                actor_id: Set(actor_id),
                upstream_actor_ids: Set(upstream_actors),
                ..Default::default()
            }
            .update(&txn)
            .await?;

            to_update_fragment_ids.insert(fragment_id);
        }
        for fragment_id in to_update_fragment_ids {
            let (fragment_id, mut stream_node, mut upstream_fragment_id) =
                Fragment::find_by_id(fragment_id)
                    .select_only()
                    .columns([
                        fragment::Column::FragmentId,
                        fragment::Column::StreamNode,
                        fragment::Column::UpstreamFragmentId,
                    ])
                    .into_tuple::<(FragmentId, StreamNode, I32Array)>()
                    .one(&txn)
                    .await?
                    .ok_or_else(|| MetaError::catalog_id_not_found("fragment", fragment_id))?;
            visit_stream_node(&mut stream_node.0, |body| {
                if let PbNodeBody::Merge(m) = body
                    && let Some((new_fragment_id, new_actor_ids)) =
                        fragment_replace_map.get(&m.upstream_fragment_id)
                {
                    m.upstream_fragment_id = *new_fragment_id;
                    m.upstream_actor_id = new_actor_ids.clone();
                }
            });
            for fragment_id in &mut upstream_fragment_id.0 {
                if let Some((new_fragment_id, _)) = fragment_replace_map.get(&(*fragment_id as _)) {
                    *fragment_id = *new_fragment_id as _;
                }
            }
            fragment::ActiveModel {
                fragment_id: Set(fragment_id),
                stream_node: Set(stream_node),
                upstream_fragment_id: Set(upstream_fragment_id),
                ..Default::default()
            }
            .update(&txn)
            .await?;
        }

        // 3. remove dummy object.
        Object::delete_by_id(dummy_id).exec(&txn).await?;

        // 4. update catalogs and notify.
        let mut relations = vec![];
        let table_obj = table
            .find_related(Object)
            .one(&txn)
            .await?
            .ok_or_else(|| MetaError::catalog_id_not_found("object", table.table_id))?;
        relations.push(PbRelation {
            relation_info: Some(PbRelationInfo::Table(ObjectModel(table, table_obj).into())),
        });
        if let Some(table_col_index_mapping) = table_col_index_mapping {
            let expr_rewriter = ReplaceTableExprRewriter {
                table_col_index_mapping,
            };

            let index_items: Vec<(IndexId, ExprNodeArray)> = Index::find()
                .select_only()
                .columns([index::Column::IndexId, index::Column::IndexItems])
                .filter(index::Column::PrimaryTableId.eq(job_id))
                .into_tuple()
                .all(&txn)
                .await?;
            for (index_id, mut nodes) in index_items {
                nodes
                    .0
                    .iter_mut()
                    .for_each(|x| expr_rewriter.rewrite_expr(x));
                let index = index::ActiveModel {
                    index_id: Set(index_id),
                    index_items: Set(nodes),
                    ..Default::default()
                }
                .update(&txn)
                .await?;
                let index_obj = index
                    .find_related(Object)
                    .one(&txn)
                    .await?
                    .ok_or_else(|| MetaError::catalog_id_not_found("object", index.index_id))?;
                relations.push(PbRelation {
                    relation_info: Some(PbRelationInfo::Index(
                        ObjectModel(index, index_obj).into(),
                    )),
                });
            }
        }
        let fragment_mapping = get_fragment_mappings(&txn, job_id).await?;

        txn.commit().await?;

        // FIXME: Do not notify frontend currently, because frontend nodes might refer to old table
        // catalog and need to access the old fragment. Let frontend nodes delete the old fragment
        // when they receive table catalog change.
        // self.notify_fragment_mapping(NotificationOperation::Delete, old_fragment_mappings)
        //     .await;
        self.notify_fragment_mapping(NotificationOperation::Add, fragment_mapping)
            .await;
        let version = self
            .notify_frontend(
                NotificationOperation::Update,
                NotificationInfo::RelationGroup(PbRelationGroup { relations }),
            )
            .await;

        Ok(version)
    }

    /// `try_abort_replacing_streaming_job` is used to abort the replacing streaming job, the input `job_id` is the dummy job id.
    pub async fn try_abort_replacing_streaming_job(&self, job_id: ObjectId) -> MetaResult<()> {
        let inner = self.inner.write().await;
        Object::delete_by_id(job_id).exec(&inner.db).await?;
        Ok(())
    }

    // edit the `rate_limit` of the `Source` node in given `source_id`'s fragments
    // return the actor_ids to be applied
    pub async fn update_source_rate_limit_by_source_id(
        &self,
        source_id: SourceId,
        rate_limit: Option<u32>,
    ) -> MetaResult<HashMap<FragmentId, Vec<ActorId>>> {
        let inner = self.inner.read().await;
        let txn = inner.db.begin().await?;

        let source = Source::find_by_id(source_id)
            .one(&txn)
            .await?
            .ok_or_else(|| {
                MetaError::catalog_id_not_found(ObjectType::Source.as_str(), source_id)
            })?;
        let streaming_job_ids: Vec<ObjectId> =
            if let Some(table_id) = source.optional_associated_table_id {
                vec![table_id]
            } else if let Some(source_info) = &source.source_info
                && source_info.inner_ref().cdc_source_job
            {
                vec![source_id]
            } else {
                ObjectDependency::find()
                    .select_only()
                    .column(object_dependency::Column::UsedBy)
                    .filter(object_dependency::Column::Oid.eq(source_id))
                    .into_tuple()
                    .all(&txn)
                    .await?
            };

        if streaming_job_ids.is_empty() {
            return Err(MetaError::invalid_parameter(format!(
                "source id {source_id} not used by any streaming job"
            )));
        }

        let mut fragments: Vec<(FragmentId, i32, StreamNode)> = Fragment::find()
            .select_only()
            .columns([
                fragment::Column::FragmentId,
                fragment::Column::FragmentTypeMask,
                fragment::Column::StreamNode,
            ])
            .filter(fragment::Column::JobId.is_in(streaming_job_ids))
            .into_tuple()
            .all(&txn)
            .await?;

        fragments.retain_mut(|(_, fragment_type_mask, stream_node)| {
            let mut found = false;
            if *fragment_type_mask & PbFragmentTypeFlag::Source as i32 != 0 {
                visit_stream_node(&mut stream_node.0, |node| {
                    if let PbNodeBody::Source(node) = node {
                        if let Some(node_inner) = &mut node.source_inner
                            && node_inner.source_id == source_id as u32
                        {
                            node_inner.rate_limit = rate_limit;
                            found = true;
                        }
                    }
                });
            }
            found
        });

        assert!(
            !fragments.is_empty(),
            "source id should be used by at least one fragment"
        );
        let fragment_ids = fragments.iter().map(|(id, _, _)| *id).collect_vec();
        for (id, _, stream_node) in fragments {
            fragment::ActiveModel {
                fragment_id: Set(id),
                stream_node: Set(stream_node),
                ..Default::default()
            }
            .update(&txn)
            .await?;
        }
        let fragment_actors = get_fragment_actor_ids(&txn, fragment_ids).await?;

        txn.commit().await?;

        Ok(fragment_actors)
    }

    // edit the `rate_limit` of the `Chain` node in given `table_id`'s fragments
    // return the actor_ids to be applied
    pub async fn update_mv_rate_limit_by_job_id(
        &self,
        job_id: ObjectId,
        rate_limit: Option<u32>,
    ) -> MetaResult<HashMap<FragmentId, Vec<ActorId>>> {
        let inner = self.inner.read().await;
        let txn = inner.db.begin().await?;

        let mut fragments: Vec<(FragmentId, i32, StreamNode)> = Fragment::find()
            .select_only()
            .columns([
                fragment::Column::FragmentId,
                fragment::Column::FragmentTypeMask,
                fragment::Column::StreamNode,
            ])
            .filter(fragment::Column::JobId.eq(job_id))
            .into_tuple()
            .all(&txn)
            .await?;

        fragments.retain_mut(|(_, fragment_type_mask, stream_node)| {
            let mut found = false;
            if *fragment_type_mask & PbFragmentTypeFlag::StreamScan as i32 != 0 {
                visit_stream_node(&mut stream_node.0, |node| {
                    if let PbNodeBody::StreamScan(node) = node {
                        node.rate_limit = rate_limit;
                        found = true;
                    }
                });
            }
            found
        });

        if fragments.is_empty() {
            return Err(MetaError::invalid_parameter(format!(
                "stream scan node not found in job id {job_id}"
            )));
        }
        let fragment_ids = fragments.iter().map(|(id, _, _)| *id).collect_vec();
        for (id, _, stream_node) in fragments {
            fragment::ActiveModel {
                fragment_id: Set(id),
                stream_node: Set(stream_node),
                ..Default::default()
            }
            .update(&txn)
            .await?;
        }
        let fragment_actors = get_fragment_actor_ids(&txn, fragment_ids).await?;

        txn.commit().await?;

        Ok(fragment_actors)
    }

    pub async fn post_apply_reschedules(
        &self,
        reschedules: HashMap<FragmentId, Reschedule>,
        table_parallelism_assignment: HashMap<
            risingwave_common::catalog::TableId,
            TableParallelism,
        >,
    ) -> MetaResult<()> {
        fn update_actors(
            actors: &mut Vec<ActorId>,
            to_remove: &HashSet<ActorId>,
            to_create: &Vec<ActorId>,
        ) {
            let actor_id_set: HashSet<_> = actors.iter().copied().collect();
            for actor_id in to_create {
                debug_assert!(!actor_id_set.contains(actor_id));
            }
            for actor_id in to_remove {
                debug_assert!(actor_id_set.contains(actor_id));
            }

            actors.retain(|actor_id| !to_remove.contains(actor_id));
            actors.extend_from_slice(to_create);
        }

        let new_created_actors: HashSet<_> = reschedules
            .values()
            .flat_map(|reschedule| {
                reschedule
                    .added_actors
                    .values()
                    .flatten()
                    .map(|actor_id| *actor_id as ActorId)
            })
            .collect();

        let inner = self.inner.write().await;

        let txn = inner.db.begin().await?;

        let mut fragment_mapping_to_notify = vec![];

        // for assert only
        let mut assert_dispatcher_update_checker = HashSet::new();

        for (
            fragment_id,
            Reschedule {
                added_actors,
                removed_actors,
                vnode_bitmap_updates,
                actor_splits,
                injectable: _,
                newly_created_actors,
                upstream_fragment_dispatcher_ids,
                upstream_dispatcher_mapping,
                downstream_fragment_ids,
            },
        ) in reschedules
        {
            // drop removed actors
            Actor::delete_many()
                .filter(
                    actor::Column::ActorId
                        .is_in(removed_actors.iter().map(|id| *id as ActorId).collect_vec()),
                )
                .exec(&txn)
                .await?;

            // newly created actor
            let mut new_actors = vec![];
            let mut new_actor_dispatchers = vec![];

            for (
                PbStreamActor {
                    actor_id,
                    fragment_id,
                    mut nodes,
                    dispatcher,
                    upstream_actor_id,
                    vnode_bitmap,
                    expr_context,
                    ..
                },
                // actor_status
                PbActorStatus {
                    parallel_unit,
                    state: _,
                },
            ) in newly_created_actors
            {
                let mut actor_upstreams = BTreeMap::<FragmentId, BTreeSet<ActorId>>::new();

                if let Some(nodes) = &mut nodes {
                    visit_stream_node(nodes, |node| {
                        if let PbNodeBody::Merge(node) = node {
                            actor_upstreams
                                .entry(node.upstream_fragment_id as FragmentId)
                                .or_default()
                                .extend(node.upstream_actor_id.iter().map(|id| *id as ActorId));
                        }
                    });
                }

                let actor_upstreams: BTreeMap<FragmentId, Vec<ActorId>> = actor_upstreams
                    .into_iter()
                    .map(|(k, v)| (k, v.into_iter().collect()))
                    .collect();

                debug_assert_eq!(
                    actor_upstreams
                        .values()
                        .flatten()
                        .cloned()
                        .sorted()
                        .collect_vec(),
                    upstream_actor_id
                        .iter()
                        .map(|actor_id| *actor_id as i32)
                        .sorted()
                        .collect_vec()
                );

                let actor_upstreams = ActorUpstreamActors(actor_upstreams);
                let parallel_unit = parallel_unit.unwrap();

                let splits = actor_splits
                    .get(&actor_id)
                    .map(|splits| splits.iter().map(PbConnectorSplit::from).collect_vec());

                new_actors.push(actor::ActiveModel {
                    actor_id: Set(actor_id as _),
                    fragment_id: Set(fragment_id as _),
                    status: Set(ActorStatus::Running),
                    splits: Set(splits.map(|splits| PbConnectorSplits { splits }.into())),
                    parallel_unit_id: Set(parallel_unit.id as _),
                    worker_id: Set(parallel_unit.worker_node_id as _),
                    upstream_actor_ids: Set(actor_upstreams),
                    vnode_bitmap: Set(vnode_bitmap.map(|bitmap| bitmap.into())),
                    expr_context: Set(expr_context.unwrap().into()),
                });

                for PbDispatcher {
                    r#type: dispatcher_type,
                    dist_key_indices,
                    output_indices,
                    hash_mapping,
                    dispatcher_id,
                    downstream_actor_id,
                } in dispatcher
                {
                    new_actor_dispatchers.push(actor_dispatcher::ActiveModel {
                        id: Default::default(),
                        actor_id: Set(actor_id as _),
                        dispatcher_type: Set(PbDispatcherType::try_from(dispatcher_type)
                            .unwrap()
                            .into()),
                        dist_key_indices: Set(dist_key_indices.into()),
                        output_indices: Set(output_indices.into()),
                        hash_mapping: Set(hash_mapping.map(|mapping| mapping.into())),
                        dispatcher_id: Set(dispatcher_id as _),
                        downstream_actor_ids: Set(downstream_actor_id.into()),
                    })
                }
            }

            if !new_actors.is_empty() {
                Actor::insert_many(new_actors).exec(&txn).await?;
            }

            if !new_actor_dispatchers.is_empty() {
                ActorDispatcher::insert_many(new_actor_dispatchers)
                    .exec(&txn)
                    .await?;
            }

            // actor update
            for (actor_id, bitmap) in vnode_bitmap_updates {
                let actor = Actor::find_by_id(actor_id as ActorId)
                    .one(&txn)
                    .await?
                    .ok_or_else(|| MetaError::catalog_id_not_found("actor", actor_id))?;

                let mut actor = actor.into_active_model();
                actor.vnode_bitmap = Set(Some(bitmap.to_protobuf().into()));
                actor.update(&txn).await?;
            }

            // fragment update
            let fragment = Fragment::find_by_id(fragment_id)
                .one(&txn)
                .await?
                .ok_or_else(|| MetaError::catalog_id_not_found("fragment", fragment_id))?;

            let fragment_actors = fragment.find_related(Actor).all(&txn).await?;

            let mut actor_to_parallel_unit = HashMap::with_capacity(fragment_actors.len());
            let mut actor_to_vnode_bitmap = HashMap::with_capacity(fragment_actors.len());
            for actor in &fragment_actors {
                actor_to_parallel_unit.insert(actor.actor_id as u32, actor.parallel_unit_id as _);
                if let Some(vnode_bitmap) = &actor.vnode_bitmap {
                    let bitmap = Bitmap::from(vnode_bitmap.inner_ref());
                    actor_to_vnode_bitmap.insert(actor.actor_id as u32, bitmap);
                }
            }

            let vnode_mapping = if actor_to_vnode_bitmap.is_empty() {
                let parallel_unit = *actor_to_parallel_unit.values().exactly_one().unwrap();
                ParallelUnitMapping::new_single(parallel_unit as ParallelUnitId)
            } else {
                // Generate the parallel unit mapping from the fragment's actor bitmaps.
                assert_eq!(actor_to_vnode_bitmap.len(), actor_to_parallel_unit.len());
                ActorMapping::from_bitmaps(&actor_to_vnode_bitmap)
                    .to_parallel_unit(&actor_to_parallel_unit)
            }
            .to_protobuf();

            let mut fragment = fragment.into_active_model();
            fragment.vnode_mapping = Set(vnode_mapping.clone().into());
            fragment.update(&txn).await?;

            fragment_mapping_to_notify.push(FragmentParallelUnitMapping {
                fragment_id: fragment_id as u32,
                mapping: Some(vnode_mapping),
            });

            // for downstream and upstream
            let removed_actor_ids: HashSet<_> = removed_actors
                .iter()
                .map(|actor_id| *actor_id as ActorId)
                .collect();

            let added_actor_ids = added_actors
                .values()
                .flatten()
                .map(|actor_id| *actor_id as ActorId)
                .collect_vec();

            // first step, upstream fragment
            for (upstream_fragment_id, dispatcher_id) in upstream_fragment_dispatcher_ids {
                let upstream_fragment = Fragment::find_by_id(upstream_fragment_id as FragmentId)
                    .one(&txn)
                    .await?
                    .ok_or_else(|| MetaError::catalog_id_not_found("fragment", fragment_id))?;

                let all_dispatchers = actor_dispatcher::Entity::find()
                    .join(JoinType::InnerJoin, actor_dispatcher::Relation::Actor.def())
                    .filter(actor::Column::FragmentId.eq(upstream_fragment.fragment_id))
                    .filter(actor_dispatcher::Column::DispatcherId.eq(dispatcher_id as i32))
                    .all(&txn)
                    .await?;

                for dispatcher in all_dispatchers {
                    debug_assert!(assert_dispatcher_update_checker.insert(dispatcher.id));
                    if new_created_actors.contains(&dispatcher.actor_id) {
                        continue;
                    }

                    let mut dispatcher = dispatcher.into_active_model();

                    if dispatcher.dispatcher_type.as_ref() == &DispatcherType::Hash {
                        dispatcher.hash_mapping =
                            Set(upstream_dispatcher_mapping.as_ref().map(|m| {
                                risingwave_meta_model_v2::ActorMapping::from(m.to_protobuf())
                            }));
                    } else {
                        debug_assert!(upstream_dispatcher_mapping.is_none());
                    }

                    let mut new_downstream_actor_ids =
                        dispatcher.downstream_actor_ids.as_ref().inner_ref().clone();

                    update_actors(
                        new_downstream_actor_ids.as_mut(),
                        &removed_actor_ids,
                        &added_actor_ids,
                    );

                    dispatcher.downstream_actor_ids = Set(new_downstream_actor_ids.into());
                    dispatcher.update(&txn).await?;
                }
            }

            // second step, downstream fragment
            for downstream_fragment_id in downstream_fragment_ids {
                let actors = Actor::find()
                    .filter(actor::Column::FragmentId.eq(downstream_fragment_id as FragmentId))
                    .all(&txn)
                    .await?;

                for actor in actors {
                    if new_created_actors.contains(&actor.actor_id) {
                        continue;
                    }

                    let mut actor = actor.into_active_model();

                    let mut new_upstream_actor_ids =
                        actor.upstream_actor_ids.as_ref().inner_ref().clone();

                    update_actors(
                        new_upstream_actor_ids.get_mut(&fragment_id).unwrap(),
                        &removed_actor_ids,
                        &added_actor_ids,
                    );

                    actor.upstream_actor_ids = Set(new_upstream_actor_ids.into());

                    actor.update(&txn).await?;
                }
            }
        }

        for (table_id, parallelism) in table_parallelism_assignment {
            let mut streaming_job = StreamingJobModel::find_by_id(table_id.table_id() as ObjectId)
                .one(&txn)
                .await?
                .ok_or_else(|| MetaError::catalog_id_not_found("table", table_id))?
                .into_active_model();

            streaming_job.parallelism = Set(match parallelism {
                TableParallelism::Adaptive => StreamingParallelism::Adaptive,
                TableParallelism::Fixed(n) => StreamingParallelism::Fixed(n as _),
                TableParallelism::Custom => {
                    unreachable!("sql backend doesn't support custom parallelism")
                }
            });

            streaming_job.update(&txn).await?;
        }

        txn.commit().await?;
        self.notify_fragment_mapping(Operation::Update, fragment_mapping_to_notify)
            .await;

        Ok(())
    }
}<|MERGE_RESOLUTION|>--- conflicted
+++ resolved
@@ -28,17 +28,10 @@
     StreamingJob as StreamingJobModel, Table,
 };
 use risingwave_meta_model_v2::{
-<<<<<<< HEAD
-    actor, actor_dispatcher, fragment, index, object_dependency, sink, source, streaming_job,
-    subscription, table, ActorId, ActorUpstreamActors, CreateType, DatabaseId, ExprNodeArray,
-    FragmentId, I32Array, IndexId, JobStatus, ObjectId, SchemaId, SourceId, StreamNode, TableId,
-    TableVersion, UserId,
-=======
     actor, actor_dispatcher, fragment, index, object, object_dependency, sink, source,
-    streaming_job, table, ActorId, ActorUpstreamActors, CreateType, DatabaseId, ExprNodeArray,
-    FragmentId, I32Array, IndexId, JobStatus, ObjectId, SchemaId, SourceId, StreamNode,
-    StreamingParallelism, TableId, TableVersion, UserId,
->>>>>>> 87354917
+    streaming_job, subscription, table, ActorId, ActorUpstreamActors, CreateType, DatabaseId,
+    ExprNodeArray, FragmentId, I32Array, IndexId, JobStatus, ObjectId, SchemaId, SourceId,
+    StreamNode, StreamingParallelism, TableId, TableVersion, UserId,
 };
 use risingwave_pb::catalog::source::PbOptionalAssociatedTableId;
 use risingwave_pb::catalog::table::{PbOptionalAssociatedSourceId, PbTableVersion};
@@ -171,6 +164,7 @@
                     Some(subscription.schema_id as _),
                     create_type,
                     ctx,
+                    streaming_parallelism,
                 )
                 .await?;
                 subscription.id = job_id as _;
