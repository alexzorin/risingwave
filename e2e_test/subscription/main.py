import subprocess
import psycopg2
import threading
import time


def execute_slt(slt):
    if slt is None or slt == "":
        return
    cmd = f"sqllogictest -p 4566 -d dev {slt}"
    print(f"Command line is [{cmd}]")
    subprocess.run(cmd,
                   shell=True,
                   check=True)
    time.sleep(3)

def create_table_subscription():
    execute_slt("./e2e_test/subscription/create_table_and_subscription.slt")

def drop_table_subscription():
    execute_slt("./e2e_test/subscription/drop_table_and_subscription.slt")

def execute_query(sql,conn):
    cur = conn.cursor()
    cur.execute(sql)
    conn.commit()
    rows = cur.fetchall()
    cur.close()
    return rows

def execute_insert(sql,conn):
    cur = conn.cursor()
    cur.execute(sql)
    conn.commit()
    cur.close()

def check_rows_data(expect_vec,row,status):
    value_len  = len(row)
    for index, value in enumerate(row):
        if index == value_len  - 1:
            continue
        if index == value_len  - 2:
            assert value == status,f"expect {value} but got {status}"
            continue
        assert value == expect_vec[index],f"expect {expect_vec[index]} but got {value}"

def test_cursor_snapshot():
    print(f"test_cursor_snapshot")
    create_table_subscription()
    conn = psycopg2.connect(
        host="localhost",
        port="4566",
        user="root",
        database="dev"
    )

    execute_insert("declare cur subscription cursor for sub full",conn)
    row = execute_query("fetch next from cur",conn)
    check_rows_data([1,2],row[0],"Insert")
    row = execute_query("fetch next from cur",conn)
    assert row == []
    execute_insert("close cur",conn)
    drop_table_subscription()


def test_cursor_snapshot_log_store():
    print(f"test_cursor_snapshot_log_store")
    create_table_subscription()
    conn = psycopg2.connect(
        host="localhost",
        port="4566",
        user="root",
        database="dev"
    )

    execute_insert("declare cur subscription cursor for sub full",conn)
    row = execute_query("fetch next from cur",conn)
    check_rows_data([1,2],row[0],"Insert")
    row = execute_query("fetch next from cur",conn)
    assert row == []
    execute_insert("insert into t1 values(4,4)",conn)
    execute_insert("flush",conn)
    execute_insert("insert into t1 values(5,5)",conn)
    execute_insert("flush",conn)
    row = execute_query("fetch next from cur",conn)
    check_rows_data([4,4],row[0],"Insert")
    row = execute_query("fetch next from cur",conn)
    check_rows_data([5,5],row[0],"Insert")
    row = execute_query("fetch next from cur",conn)
    assert row == []
    execute_insert("close cur",conn)
    drop_table_subscription()

def test_cursor_since_begin():
    print(f"test_cursor_since_begin")
    create_table_subscription()
    conn = psycopg2.connect(
        host="localhost",
        port="4566",
        user="root",
        database="dev"
    )

    execute_insert("insert into t1 values(4,4)",conn)
    execute_insert("flush",conn)
    execute_insert("insert into t1 values(5,5)",conn)
    execute_insert("flush",conn)
    execute_insert("declare cur subscription cursor for sub since begin()",conn)
    execute_insert("insert into t1 values(6,6)",conn)
    execute_insert("flush",conn)
    row = execute_query("fetch next from cur",conn)
    check_rows_data([4,4],row[0],"Insert")
    row = execute_query("fetch next from cur",conn)
    check_rows_data([5,5],row[0],"Insert")
    row = execute_query("fetch next from cur",conn)
    check_rows_data([6,6],row[0],"Insert")
    row = execute_query("fetch next from cur",conn)
    assert row == []
    execute_insert("close cur",conn)
    drop_table_subscription()

def test_cursor_since_now():
    print(f"test_cursor_since_now")
    create_table_subscription()
    conn = psycopg2.connect(
        host="localhost",
        port="4566",
        user="root",
        database="dev"
    )

    execute_insert("insert into t1 values(4,4)",conn)
    execute_insert("flush",conn)
    execute_insert("insert into t1 values(5,5)",conn)
    execute_insert("flush",conn)
    execute_insert("declare cur subscription cursor for sub since now()",conn)
    time.sleep(2)
    execute_insert("insert into t1 values(6,6)",conn)
    execute_insert("flush",conn)
    row = execute_query("fetch next from cur",conn)
    check_rows_data([6,6],row[0],"Insert")
    row = execute_query("fetch next from cur",conn)
    assert row == []
    execute_insert("close cur",conn)
    drop_table_subscription()

def test_cursor_without_since():
    print(f"test_cursor_since_now")
    create_table_subscription()
    conn = psycopg2.connect(
        host="localhost",
        port="4566",
        user="root",
        database="dev"
    )

    execute_insert("insert into t1 values(4,4)",conn)
    execute_insert("flush",conn)
    execute_insert("insert into t1 values(5,5)",conn)
    execute_insert("flush",conn)
    execute_insert("declare cur subscription cursor for sub",conn)
    time.sleep(2)
    execute_insert("insert into t1 values(6,6)",conn)
    execute_insert("flush",conn)
    row = execute_query("fetch next from cur",conn)
    check_rows_data([6,6],row[0],"Insert")
    row = execute_query("fetch next from cur",conn)
    assert row == []
    execute_insert("close cur",conn)
    drop_table_subscription()

def test_cursor_since_rw_timestamp():
    print(f"test_cursor_since_rw_timestamp")
    create_table_subscription()
    conn = psycopg2.connect(
        host="localhost",
        port="4566",
        user="root",
        database="dev"
    )

    execute_insert("insert into t1 values(4,4)",conn)
    execute_insert("flush",conn)
    execute_insert("insert into t1 values(5,5)",conn)
    execute_insert("flush",conn)
    execute_insert("declare cur subscription cursor for sub since begin()",conn)
    execute_insert("insert into t1 values(6,6)",conn)
    execute_insert("flush",conn)
    row = execute_query("fetch next from cur",conn)
    valuelen = len(row[0])
    rw_timestamp_1 = row[0][valuelen - 1]
    check_rows_data([4,4],row[0],"Insert")
    row = execute_query("fetch next from cur",conn)
    valuelen = len(row[0])
    rw_timestamp_2 = row[0][valuelen - 1] - 1
    check_rows_data([5,5],row[0],"Insert")
    row = execute_query("fetch next from cur",conn)
    valuelen = len(row[0])
    rw_timestamp_3 = row[0][valuelen - 1] + 1
    check_rows_data([6,6],row[0],"Insert")
    row = execute_query("fetch next from cur",conn)
    assert row == []
    execute_insert("close cur",conn)

    execute_insert(f"declare cur subscription cursor for sub since {rw_timestamp_1}",conn)
    row = execute_query("fetch next from cur",conn)
    check_rows_data([4,4],row[0],"Insert")
    execute_insert("close cur",conn)

    execute_insert(f"declare cur subscription cursor for sub since {rw_timestamp_2}",conn)
    row = execute_query("fetch next from cur",conn)
    check_rows_data([5,5],row[0],"Insert")
    execute_insert("close cur",conn)

    execute_insert(f"declare cur subscription cursor for sub since {rw_timestamp_3}",conn)
    row = execute_query("fetch next from cur",conn)
    assert row == []
    execute_insert("close cur",conn)

    drop_table_subscription()

def test_cursor_op():
    print(f"test_cursor_op")
    create_table_subscription()
    conn = psycopg2.connect(
        host="localhost",
        port="4566",
        user="root",
        database="dev"
    )

    execute_insert("declare cur subscription cursor for sub full",conn)
    row = execute_query("fetch next from cur",conn)
    check_rows_data([1,2],row[0],"Insert")
    row = execute_query("fetch next from cur",conn)
    assert row == []

    execute_insert("insert into t1 values(4,4)",conn)
    execute_insert("flush",conn)
    execute_insert("update t1 set v2 = 10 where v1 = 4",conn)
    execute_insert("flush",conn)
    row = execute_query("fetch next from cur",conn)
    check_rows_data([4,4],row[0],"Insert")
    row = execute_query("fetch next from cur",conn)
    check_rows_data([4,4],row[0],"UpdateDelete")
    row = execute_query("fetch next from cur",conn)
    check_rows_data([4,10],row[0],"UpdateInsert")
    row = execute_query("fetch next from cur",conn)
    assert row == []

    execute_insert("delete from t1 where v1 = 4",conn)
    execute_insert("flush",conn)
    row = execute_query("fetch next from cur",conn)
    check_rows_data([4,10],row[0],"Delete")
    row = execute_query("fetch next from cur",conn)
    assert row == []

    execute_insert("close cur",conn)
    drop_table_subscription()

def test_cursor_with_table_alter():
    print(f"test_cursor_with_table_alter")
    create_table_subscription()
    conn = psycopg2.connect(
        host="localhost",
        port="4566",
        user="root",
        database="dev"
    )

    execute_insert("declare cur subscription cursor for sub full",conn)
    execute_insert("alter table t1 add v3 int",conn)
    execute_insert("insert into t1 values(4,4,4)",conn)
    execute_insert("flush",conn)
    row = execute_query("fetch next from cur",conn)
    check_rows_data([1,2],row[0],"Insert")
    row = execute_query("fetch next from cur",conn)
    assert row == []
    row = execute_query("fetch next from cur",conn)
    check_rows_data([4,4,4],row[0],"Insert")
    execute_insert("insert into t1 values(5,5,5)",conn)
    execute_insert("flush",conn)
    row = execute_query("fetch next from cur",conn)
    check_rows_data([5,5,5],row[0],"Insert")
    execute_insert("alter table t1 drop column v2",conn)
    execute_insert("insert into t1 values(6,6)",conn)
    execute_insert("flush",conn)
    row = execute_query("fetch next from cur",conn)
    assert row == []
    row = execute_query("fetch next from cur",conn)
    check_rows_data([6,6],row[0],"Insert")
    drop_table_subscription()

def test_cursor_fetch_n():
    print(f"test_cursor_fetch_n")
    create_table_subscription()
    conn = psycopg2.connect(
        host="localhost",
        port="4566",
        user="root",
        database="dev"
    )

    execute_insert("declare cur subscription cursor for sub full",conn)
    execute_insert("insert into t1 values(4,4)",conn)
    execute_insert("flush",conn)
    execute_insert("insert into t1 values(5,5)",conn)
    execute_insert("flush",conn)
    execute_insert("insert into t1 values(6,6)",conn)
    execute_insert("flush",conn)
    execute_insert("insert into t1 values(7,7)",conn)
    execute_insert("flush",conn)
    execute_insert("insert into t1 values(8,8)",conn)
    execute_insert("flush",conn)
    execute_insert("insert into t1 values(9,9)",conn)
    execute_insert("flush",conn)
    execute_insert("insert into t1 values(10,10)",conn)
    execute_insert("flush",conn)
    execute_insert("update t1 set v2 = 100 where v1 = 10",conn)
    execute_insert("flush",conn)
    row = execute_query("fetch 6 from cur",conn)
    assert len(row) == 6
    check_rows_data([1,2],row[0],"Insert")
    check_rows_data([4,4],row[1],"Insert")
    check_rows_data([5,5],row[2],"Insert")
    check_rows_data([6,6],row[3],"Insert")
    check_rows_data([7,7],row[4],"Insert")
    check_rows_data([8,8],row[5],"Insert")
    row = execute_query("fetch 6 from cur",conn)
    assert len(row) == 4
    check_rows_data([9,9],row[0],"Insert")
    check_rows_data([10,10],row[1],"Insert")
    check_rows_data([10,10],row[2],"UpdateDelete")
    check_rows_data([10,100],row[3],"UpdateInsert")
    drop_table_subscription()

def test_rebuild_table():
    print(f"test_rebuild_table")
    create_table_subscription()
    conn = psycopg2.connect(
        host="localhost",
        port="4566",
        user="root",
        database="dev"
    )

    execute_insert("declare cur subscription cursor for sub2 full",conn)
    execute_insert("insert into t2 values(1,1)",conn)
    execute_insert("flush",conn)
    execute_insert("update t2 set v2 = 100 where v1 = 1",conn)
    execute_insert("flush",conn)
    row = execute_query("fetch 4 from cur",conn)
    assert len(row) == 3
    check_rows_data([1,1],row[0],"Insert")
    check_rows_data([1,1],row[1],"UpdateDelete")
    check_rows_data([1,100],row[2],"UpdateInsert")
    drop_table_subscription()

<<<<<<< HEAD
def test_order_table_with_pk():
    print(f"test_order_table_with_pk")
=======
def test_block_cursor():
    print(f"test_block_cursor")
>>>>>>> 2478845f
    create_table_subscription()
    conn = psycopg2.connect(
        host="localhost",
        port="4566",
        user="root",
        database="dev"
    )
<<<<<<< HEAD
    execute_insert("insert into t2 values(6,6),(3,3),(5,5),(4,4),(7,7)",conn)
    execute_insert("flush",conn)
    execute_insert("declare cur subscription cursor for sub2 full",conn)
    row = execute_query("fetch 5 from cur",conn)
    assert len(row) == 5
    check_rows_data([3,3],row[0],"Insert")
    check_rows_data([4,4],row[1],"Insert")
    check_rows_data([5,5],row[2],"Insert")
    check_rows_data([6,6],row[3],"Insert")
    check_rows_data([7,7],row[4],"Insert")
    execute_insert("insert into t2 values(16,16),(13,13),(15,15),(14,14),(17,17)",conn)
    execute_insert("flush",conn)
    row = execute_query("fetch 5 from cur",conn)
    assert len(row) == 5
    check_rows_data([13,13],row[0],"Insert")
    check_rows_data([14,14],row[1],"Insert")
    check_rows_data([15,15],row[2],"Insert")
    check_rows_data([16,16],row[3],"Insert")
    check_rows_data([17,17],row[4],"Insert")
    execute_insert("update t2 set v2 = 100 where v1 > 10",conn)
    execute_insert("flush",conn)
    row = execute_query("fetch 10 from cur",conn)
    assert len(row) == 10
    check_rows_data([13,13],row[0],"UpdateDelete")
    check_rows_data([13,100],row[1],"UpdateInsert")
    check_rows_data([14,14],row[2],"UpdateDelete")
    check_rows_data([14,100],row[3],"UpdateInsert")
    check_rows_data([15,15],row[4],"UpdateDelete")
    check_rows_data([15,100],row[5],"UpdateInsert")
    check_rows_data([16,16],row[6],"UpdateDelete")
    check_rows_data([16,100],row[7],"UpdateInsert")
    check_rows_data([17,17],row[8],"UpdateDelete")
    check_rows_data([17,100],row[9],"UpdateInsert")
    drop_table_subscription()

def test_order_table_with_row_id():
    print(f"test_order_table_with_pk")
    create_table_subscription()
    conn = psycopg2.connect(
        host="localhost",
        port="4566",
        user="root",
        database="dev"
    )
    execute_insert("insert into t1 values(6,6),(3,3),(5,5),(4,4),(7,7)",conn)
    execute_insert("flush",conn)
    execute_insert("declare cur subscription cursor for sub full",conn)
    row = execute_query("fetch 10 from cur",conn)
    ex_row = execute_query("select v1, v2 from t1 order by _row_id",conn)
    assert len(row) == 6
    assert len(ex_row) == 6
    check_rows_data(ex_row[0],row[0],"Insert")
    check_rows_data(ex_row[1],row[1],"Insert")
    check_rows_data(ex_row[2],row[2],"Insert")
    check_rows_data(ex_row[3],row[3],"Insert")
    check_rows_data(ex_row[4],row[4],"Insert")
    execute_insert("insert into t1 values(16,16),(13,13),(15,15),(14,14),(17,17)",conn)
    execute_insert("flush",conn)
    row = execute_query("fetch 5 from cur",conn)
    ex_row = execute_query("select v1, v2 from t1 where v1 > 10 order by _row_id",conn)
    assert len(row) == 5
    assert len(ex_row) == 5
    check_rows_data(ex_row[0],row[0],"Insert")
    check_rows_data(ex_row[1],row[1],"Insert")
    check_rows_data(ex_row[2],row[2],"Insert")
    check_rows_data(ex_row[3],row[3],"Insert")
    check_rows_data(ex_row[4],row[4],"Insert")
    drop_table_subscription()

def test_order_mv():
    print(f"test_order_mv")
    create_table_subscription()
    conn = psycopg2.connect(
        host="localhost",
        port="4566",
        user="root",
        database="dev"
    )
    execute_insert("insert into t4 values(6,6,6,6),(3,3,3,3),(5,5,5,5),(4,4,4,4),(7,7,7,7)",conn)
    execute_insert("flush",conn)
    execute_insert("declare cur subscription cursor for sub4 full",conn)
    row = execute_query("fetch 5 from cur",conn)
    ex_row = execute_query("select v4, v2 from t4 order by _row_id",conn)
    assert len(row) == 5
    assert len(ex_row) == 5
    check_rows_data(ex_row[0],row[0],"Insert")
    check_rows_data(ex_row[1],row[1],"Insert")
    check_rows_data(ex_row[2],row[2],"Insert")
    check_rows_data(ex_row[3],row[3],"Insert")
    check_rows_data(ex_row[4],row[4],"Insert")
    execute_insert("insert into t4 values(16,16,16,16),(13,13,13,13),(15,15,15,15),(14,14,14,14),(17,17,17,17)",conn)
    execute_insert("flush",conn)
    row = execute_query("fetch 5 from cur",conn)
    ex_row = execute_query("select v4, v2 from t4 where v2 > 10 order by _row_id",conn)
    assert len(row) == 5
    assert len(ex_row) == 5
    check_rows_data(ex_row[0],row[0],"Insert")
    check_rows_data(ex_row[1],row[1],"Insert")
    check_rows_data(ex_row[2],row[2],"Insert")
    check_rows_data(ex_row[3],row[3],"Insert")
    check_rows_data(ex_row[4],row[4],"Insert")
    drop_table_subscription()

def test_order_multi_pk():
    print(f"test_order_mutil_pk")
    create_table_subscription()
=======

    execute_insert("declare cur subscription cursor for sub2 full",conn)
    execute_insert("insert into t2 values(1,1)",conn)
    execute_insert("flush",conn)
    execute_insert("update t2 set v2 = 100 where v1 = 1",conn)
    execute_insert("flush",conn)
    start_time = time.time()
    row = execute_query("fetch 100 from cur with (timeout = '30s')",conn)
    assert (time.time() - start_time) < 3
    assert len(row) == 3
    check_rows_data([1,1],row[0],"Insert")
    check_rows_data([1,1],row[1],"UpdateDelete")
    check_rows_data([1,100],row[2],"UpdateInsert")

    # Test block cursor fetches data successfully
    thread = threading.Thread(target=insert_into_table)
    thread.start()
    row = execute_query("fetch 100 from cur with (timeout = '5s')",conn)
    check_rows_data([10,10],row[0],"Insert")
    thread.join()

    # Test block cursor timeout
    row = execute_query("fetch 100 from cur with (timeout = '5s')",conn)
    assert row == []

    drop_table_subscription()

def insert_into_table():
    time.sleep(2)
>>>>>>> 2478845f
    conn = psycopg2.connect(
        host="localhost",
        port="4566",
        user="root",
        database="dev"
    )
<<<<<<< HEAD
    execute_insert("insert into t5 values(6,6,6,6),(6,3,3,3),(5,5,5,5),(5,4,4,4),(7,7,7,7)",conn)
    execute_insert("flush",conn)
    execute_insert("declare cur subscription cursor for sub5 full",conn)
    row = execute_query("fetch 5 from cur",conn)
    assert len(row) == 5
    check_rows_data([5,4,4,4],row[0],"Insert")
    check_rows_data([5,5,5,5],row[1],"Insert")
    check_rows_data([6,3,3,3],row[2],"Insert")
    check_rows_data([6,6,6,6],row[3],"Insert")
    check_rows_data([7,7,7,7],row[4],"Insert")
    execute_insert("insert into t5 values(16,16,16,16),(16,13,13,13),(15,15,15,15),(15,14,14,14),(17,17,17,17)",conn)
    execute_insert("flush",conn)
    row = execute_query("fetch 5 from cur",conn)
    assert len(row) == 5
    check_rows_data([15,14,14,14],row[0],"Insert")
    check_rows_data([15,15,15,15],row[1],"Insert")
    check_rows_data([16,13,13,13],row[2],"Insert")
    check_rows_data([16,16,16,16],row[3],"Insert")
    check_rows_data([17,17,17,17],row[4],"Insert")
    drop_table_subscription()
=======
    execute_insert("insert into t2 values(10,10)",conn)
>>>>>>> 2478845f

if __name__ == "__main__":
    test_cursor_snapshot()
    test_cursor_op()
    test_cursor_snapshot_log_store()
    test_cursor_since_rw_timestamp()
    test_cursor_since_now()
    test_cursor_without_since()
    test_cursor_since_begin()
    test_cursor_with_table_alter()
    test_cursor_fetch_n()
    test_rebuild_table()
<<<<<<< HEAD
    test_order_table_with_pk()
    test_order_table_with_row_id()
    test_order_mv()
    test_order_multi_pk()
=======
    test_block_cursor()
>>>>>>> 2478845f
<|MERGE_RESOLUTION|>--- conflicted
+++ resolved
@@ -356,21 +356,60 @@
     check_rows_data([1,100],row[2],"UpdateInsert")
     drop_table_subscription()
 
-<<<<<<< HEAD
+def test_block_cursor():
+    print(f"test_block_cursor")
+    create_table_subscription()
+    conn = psycopg2.connect(
+        host="localhost",
+        port="4566",
+        user="root",
+        database="dev"
+    )
+    execute_insert("declare cur subscription cursor for sub2 full",conn)
+    execute_insert("insert into t2 values(1,1)",conn)
+    execute_insert("flush",conn)
+    execute_insert("update t2 set v2 = 100 where v1 = 1",conn)
+    execute_insert("flush",conn)
+    start_time = time.time()
+    row = execute_query("fetch 100 from cur with (timeout = '30s')",conn)
+    assert (time.time() - start_time) < 3
+    assert len(row) == 3
+    check_rows_data([1,1],row[0],"Insert")
+    check_rows_data([1,1],row[1],"UpdateDelete")
+    check_rows_data([1,100],row[2],"UpdateInsert")
+
+    # Test block cursor fetches data successfully
+    thread = threading.Thread(target=insert_into_table)
+    thread.start()
+    row = execute_query("fetch 100 from cur with (timeout = '5s')",conn)
+    check_rows_data([10,10],row[0],"Insert")
+    thread.join()
+
+    # Test block cursor timeout
+    row = execute_query("fetch 100 from cur with (timeout = '5s')",conn)
+    assert row == []
+
+    drop_table_subscription()
+
+def insert_into_table():
+    time.sleep(2)
+    conn = psycopg2.connect(
+        host="localhost",
+        port="4566",
+        user="root",
+        database="dev"
+    )
+    execute_insert("insert into t2 values(10,10)",conn)
+
 def test_order_table_with_pk():
     print(f"test_order_table_with_pk")
-=======
-def test_block_cursor():
-    print(f"test_block_cursor")
->>>>>>> 2478845f
-    create_table_subscription()
-    conn = psycopg2.connect(
-        host="localhost",
-        port="4566",
-        user="root",
-        database="dev"
-    )
-<<<<<<< HEAD
+    create_table_subscription()
+    conn = psycopg2.connect(
+        host="localhost",
+        port="4566",
+        user="root",
+        database="dev"
+    )
     execute_insert("insert into t2 values(6,6),(3,3),(5,5),(4,4),(7,7)",conn)
     execute_insert("flush",conn)
     execute_insert("declare cur subscription cursor for sub2 full",conn)
@@ -477,44 +516,12 @@
 def test_order_multi_pk():
     print(f"test_order_mutil_pk")
     create_table_subscription()
-=======
-
-    execute_insert("declare cur subscription cursor for sub2 full",conn)
-    execute_insert("insert into t2 values(1,1)",conn)
-    execute_insert("flush",conn)
-    execute_insert("update t2 set v2 = 100 where v1 = 1",conn)
-    execute_insert("flush",conn)
-    start_time = time.time()
-    row = execute_query("fetch 100 from cur with (timeout = '30s')",conn)
-    assert (time.time() - start_time) < 3
-    assert len(row) == 3
-    check_rows_data([1,1],row[0],"Insert")
-    check_rows_data([1,1],row[1],"UpdateDelete")
-    check_rows_data([1,100],row[2],"UpdateInsert")
-
-    # Test block cursor fetches data successfully
-    thread = threading.Thread(target=insert_into_table)
-    thread.start()
-    row = execute_query("fetch 100 from cur with (timeout = '5s')",conn)
-    check_rows_data([10,10],row[0],"Insert")
-    thread.join()
-
-    # Test block cursor timeout
-    row = execute_query("fetch 100 from cur with (timeout = '5s')",conn)
-    assert row == []
-
-    drop_table_subscription()
-
-def insert_into_table():
-    time.sleep(2)
->>>>>>> 2478845f
-    conn = psycopg2.connect(
-        host="localhost",
-        port="4566",
-        user="root",
-        database="dev"
-    )
-<<<<<<< HEAD
+    conn = psycopg2.connect(
+        host="localhost",
+        port="4566",
+        user="root",
+        database="dev"
+    )
     execute_insert("insert into t5 values(6,6,6,6),(6,3,3,3),(5,5,5,5),(5,4,4,4),(7,7,7,7)",conn)
     execute_insert("flush",conn)
     execute_insert("declare cur subscription cursor for sub5 full",conn)
@@ -535,9 +542,6 @@
     check_rows_data([16,16,16,16],row[3],"Insert")
     check_rows_data([17,17,17,17],row[4],"Insert")
     drop_table_subscription()
-=======
-    execute_insert("insert into t2 values(10,10)",conn)
->>>>>>> 2478845f
 
 if __name__ == "__main__":
     test_cursor_snapshot()
@@ -550,11 +554,8 @@
     test_cursor_with_table_alter()
     test_cursor_fetch_n()
     test_rebuild_table()
-<<<<<<< HEAD
     test_order_table_with_pk()
     test_order_table_with_row_id()
     test_order_mv()
     test_order_multi_pk()
-=======
-    test_block_cursor()
->>>>>>> 2478845f
+    test_block_cursor()